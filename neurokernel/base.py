#!/usr/bin/env python

"""
Base Neurokernel classes.
"""

import copy
import multiprocessing as mp
import os
import re
import string
import sys
import time
import collections

import bidict
from mpi4py import MPI
import numpy as np
import twiggy

from mixins import LoggerMixin
import mpi
from ctx_managers import IgnoreKeyboardInterrupt, OnKeyboardInterrupt, \
     ExceptionOnSignal, TryExceptionOnSignal
from routing_table import RoutingTable
from uid import uid
from tools.misc import catch_exception
from pattern import Interface, Pattern
from plsel import SelectorMethods, PortMapper

CTRL_TAG = 1

class BaseModule(mpi.Worker):
    """
    Processing module.

    This class repeatedly executes a work method until it receives a
    quit message via its control network port.

    Parameters
    ----------
<<<<<<< HEAD
    sel, sel_in, sel_out : str, unicode, or sequence
        Path-like selectors respectively describing the module's 
        interface of exposed ports and all input and output ports.
=======
    sel : str, unicode, or sequence
        Path-like selector describing the module's interface of 
        exposed ports.
    sel_in : str, unicode, or sequence
        Selector describing all input ports in the module's interface.
    sel_out : str, unicode, or sequence
        Selector describing all input ports in the module's interface.
>>>>>>> 3be36a9e
    data : numpy.ndarray
        Data array to associate with ports. Array length must equal the number
        of ports in a module's interface.
    columns : list of str
        Interface port attributes.
        Network port for controlling the module instance.
    ctrl_tag : int
        MPI tag to identify control messages transmitted to worker nodes.
    id : str
        Module identifier. If no identifier is specified, a unique
        identifier is automatically generated.
    routing_table : neurokernel.routing_table.RoutingTable
        Routing table describing data connections between modules. If no routing
        table is specified, the module will be executed in isolation.
    debug : bool
        Debug flag. When True, exceptions raised during the work method
        are not be suppressed.
    time_sync : bool
        Time synchronization flag. When True, debug messages are not emitted
        during module synchronization and the time taken to receive all incoming
        data is computed.

    Attributes
    ----------
    interface : Interface
        Object containing information about a module's ports.
    pm : plsel.PortMapper
        Map between a module's ports and the contents of the `data` attribute.
    data : numpy.ndarray
        Array of data associated with a module's ports.
    """

<<<<<<< HEAD
    def __init__(self, sel, sel_in, sel_out,
                 data, columns=['interface', 'io', 'type'],
                 ctrl_tag=CTRL_TAG, id=None, routing_table=None, rank_to_id=None,
                 debug=False, time_sync=False):
        super(BaseModule, self).__init__(ctrl_tag)
=======
    # Define properties to perform validation when connectivity status
    # is set:
    _net = 'none'
    @property
    def net(self):
        """
        Network connectivity.
        """
        return self._net
    @net.setter
    def net(self, value):
        if value not in ['none', 'ctrl', 'in', 'out', 'full']:
            raise ValueError('invalid network connectivity value')
        self.log_info('net status changed: %s -> %s' % (self._net, value))
        self._net = value

    # Define properties to perform validation when the maximum number of
    # execution steps set:
    _max_steps = float('inf')
    @property
    def max_steps(self):
        """
        Maximum number of steps to execute.
        """
        return self._max_steps
    @max_steps.setter
    def max_steps(self, value):
        if value <= 0:
            raise ValueError('invalid maximum number of steps')
        self.log_info('maximum number of steps changed: %s -> %s' % \
                        (self._max_steps, value))
        self._max_steps = value

    def __init__(self, sel, sel_in, sel_out,
                 data, columns=['interface', 'io', 'type'],
                 port_data=PORT_DATA, port_ctrl=PORT_CTRL, port_time=PORT_TIME,
                 id=None, debug=False, time_sync=False):
>>>>>>> 3be36a9e
        self.debug = debug
        self.time_sync = time_sync

        # Require several necessary attribute columns:
        assert 'interface' in columns
        assert 'io' in columns
        assert 'type' in columns

<<<<<<< HEAD
        # Ensure that the input and output port selectors respectively
        # select mutually exclusive subsets of the set of all ports exposed by
        # the module:
        assert SelectorMethods.is_in(sel_in, sel)
        assert SelectorMethods.is_in(sel_out, sel)
        assert SelectorMethods.are_disjoint(sel_in, sel_out)

        # Save routing table and mapping between MPI ranks and module IDs:
        self.routing_table = routing_table
        self.rank_to_id = rank_to_id

=======
>>>>>>> 3be36a9e
        # Generate a unique ID if none is specified:
        if id is None:
            self.id = uid()
        else:

            # Save routing table; if a unique ID was specified, it must be a node in
            # the routing table:
            if routing_table is not None and not routing_table.has_node(id):
                raise ValueError('routing table must contain specified module ID')
            self.id = id

        # Reformat logger name:
        LoggerMixin.__init__(self, 'mod %s' % self.id)

        # Create module interface given the specified ports:
        self.interface = Interface(sel, columns)
<<<<<<< HEAD

        # Set the interface ID to 0; we assume that a module only has one interface:
        self.interface[sel, 'interface'] = 0

        # Set the port attributes:
        self.interface[sel_in, 'io'] = 'in'
        self.interface[sel_out, 'io'] = 'out'

        # Find the input and output ports:
        self.in_ports = self.interface.in_ports().to_tuples()
        self.out_ports = self.interface.out_ports().to_tuples()
=======

        # Set the interface ID to 0; we assume that a module only has one
        # interface:
        self.interface[sel, 'interface'] = 0

        # Set port I/O status:
        assert SelectorMethods.is_in(sel_in, sel)
        assert SelectorMethods.is_in(sel_out, sel)
        assert SelectorMethods.are_disjoint(sel_in, sel_out)
        self.interface[sel_in, 'io'] = 'in'
        self.interface[sel_out, 'io'] = 'out'
>>>>>>> 3be36a9e

        # Set up mapper between port identifiers and their associated data:
        assert len(data) == len(self.interface)
        self.data = data
        self.pm = PortMapper(sel, self.data)
<<<<<<< HEAD

    def _init_port_dicts(self):
=======

        # Patterns connecting this module instance with other modules instances.
        # Keyed on the IDs of those modules:
        self.patterns = {}

        # Each entry in pat_ints is a tuple containing the identifiers of which 
        # of a pattern's identifiers are connected to the current module (first
        # entry) and the modules to which it is connected (second entry).
        # Keyed on the IDs of those modules:
        self.pat_ints = {}

        # Dict for storing incoming data; each entry (corresponding to each
        # module that sends input to the current module) is a deque containing
        # incoming data, which in turn contains transmitted data arrays. Deques
        # are used here to accommodate situations when multiple data from a
        # single source arrive:
        self._in_data = {}

        # List for storing outgoing data; each entry is a tuple whose first
        # entry is the source or destination module ID and whose second entry is
        # the data to transmit:
        self._out_data = []

        # Dictionary containing ports of source modules that
        # send output to this module. Must be initialized immediately before
        # an emulation begins running. Keyed on source module ID:
        self._in_port_dict = {}

        # Dictionary containing ports of destination modules that
        # receive input from this module. Must be initialized immediately before
        # an emulation begins running. Keyed on destination module ID:
        self._out_port_dict = {}

        self._out_ids = []
        self._in_ids = []
        
    @property
    def N_ports(self):
        """
        Number of ports exposed by module's interface.
        """

        return len(self.interface.ports())

    @property
    def all_ids(self):
        """
        IDs of modules to which the current module is connected.
        """

        return self.patterns.keys()

    @property
    def in_ids(self):
        """
        IDs of modules that send data to this module.
        """

        return [m for m in self.patterns.keys() \
                if self.patterns[m].is_connected(self.pat_ints[m][1],
                                                 self.pat_ints[m][0])]

    @property
    def out_ids(self):
        """
        IDs of modules that receive data from this module.
        """

        return [m for m in self.patterns.keys() \
                if self.patterns[m].is_connected(self.pat_ints[m][0],
                                                 self.pat_ints[m][1])]

    def connect(self, m, pat, int_0, int_1):
        """
        Connect the current module instance to another module with a pattern instance.

        Parameters
        ----------
        m : BaseModule
            Module instance to connect.
        pat : Pattern
            Pattern instance.
        int_0, int_1 : int
            Which of the pattern's interface to connect to the current module
            and the specified module, respectively.
        """

        assert isinstance(m, BaseModule)
        assert isinstance(pat, Pattern)
        assert int_0 in pat.interface_ids and int_1 in pat.interface_ids
        self.log_info('connecting to %s' % m.id)

        # Check compatibility of the interfaces exposed by the modules and the
        # pattern:
        assert self.interface.is_compatible(0, pat.interface, int_0, True)
        assert m.interface.is_compatible(0, pat.interface, int_1, True)

        # Check that no fan-in from different source modules occurs as a result
        # of the new connection by getting the union of all connected input
        # ports for the interfaces of all existing patterns connected to the
        # current module and ensuring that the input ports from the new pattern
        # don't overlap:
        if self.patterns:
            curr_in_ports = reduce(set.union,
                [set(self.patterns[i].connected_ports(self.pat_ints[i][0]).in_ports(tuples=True)) \
                     for i in self.patterns.keys()])
            assert not curr_in_ports.intersection(pat.connected_ports(int_0).in_ports(tuples=True))

        # The pattern instances associated with the current
        # module are keyed on the IDs of the modules to which they connect:
        self.patterns[m.id] = pat
        self.pat_ints[m.id] = (int_0, int_1)

        # Update internal connectivity based upon contents of connectivity
        # object. When this method is invoked, the module's internal
        # connectivity is always upgraded to at least 'ctrl':
        if self.net == 'none':
            self.net = 'ctrl'
        if pat.is_connected(int_0, int_1):
            old_net = self.net
            if self.net == 'ctrl':
                self.net = 'out'
            elif self.net == 'in':
                self.net = 'full'
            self.log_info('net status changed: %s -> %s' % (old_net, self.net))
        if pat.is_connected(int_1, int_0):
            old_net = self.net
            if self.net == 'ctrl':
                self.net = 'in'
            elif self.net == 'out':
                self.net = 'full'
            self.log_info('net status changed: %s -> %s' % (old_net, self.net))

    def _ctrl_stream_shutdown(self):
        """
        Shut down control port handler's stream and ioloop.
        """

        try:
            self.stream_ctrl.flush()
            self.stream_ctrl.stop_on_recv()
            self.ioloop_ctrl.stop()
        except IOError:
            self.log_info('streams already closed')
        except:
            self.log_info('other error occurred')
        else:
            self.log_info('ctrl stream shut down')

    def _ctrl_handler(self, msg):
        """
        Control port handler.
        """

        self.log_info('recv ctrl message: %s' % str(msg))
        if msg[0] == 'quit':
            self._ctrl_stream_shutdown()

            # Force the module's main loop to exit:
            self.running = False
            ack = 'shutdown'

        # One can define additional messages to be recognized by the control
        # handler:        
        # elif msg[0] == 'conn':
        #     self.log_info('conn payload: '+str(msgpack.unpackb(msg[1])))
        #     ack = 'ack'
        else:
            ack = 'ack'

        self.sock_ctrl.send(ack)
        self.log_info('sent to manager: %s' % ack)

    def _init_net(self):
>>>>>>> 3be36a9e
        """
        Initial dictionaries of source/destination ports in current module.
        """

        # Extract identifiers of source ports in the current module's interface
        # for all modules receiving output from the current module:
        self._out_port_dict = {}
        self._out_port_dict_ids = {}
        self._out_ids = self.routing_table.dest_ids(self.id)
        for out_id in self._out_ids:
            self.log_info('extracting output ports for %s' % out_id)

            # Get interfaces of pattern connecting the current module to
            # destination module `out_id`; `int_0` is connected to the
            # current module, `int_1` is connected to the other module:
            pat = self.routing_table[self.id, out_id]['pattern']
            int_0 = self.routing_table[self.id, out_id]['int_0']
            int_1 = self.routing_table[self.id, out_id]['int_1']

            # Get ports in interface (`int_0`) connected to the current
            # module that are connected to the other module via the pattern:
            self._out_port_dict[out_id] = pat.src_idx(int_0, int_1)
            self._out_port_dict_ids[out_id] = \
                self.pm.ports_to_inds(self._out_port_dict[out_id])

        # Extract identifiers of destination ports in the current module's
        # interface for all modules sending input to the current module:
        self._in_port_dict = {}
        self._in_port_dict_ids = {}
        self._in_ids = self.routing_table.src_ids(self.id)
        for in_id in self._in_ids:
            self.log_info('extracting input ports for %s' % in_id)

            # Get interfaces of pattern connecting the current module to
            # source module `in_id`; `int_1` is connected to the current
            # module, `int_0` is connected to the other module:
            pat = self.routing_table[in_id, self.id]['pattern']
            int_0 = self.routing_table[in_id, self.id]['int_0']
            int_1 = self.routing_table[in_id, self.id]['int_1']

            # Get ports in interface (`int_1`) connected to the current
            # module that are connected to the other module via the pattern:
            self._in_port_dict[in_id] = pat.dest_idx(int_0, int_1)
            self._in_port_dict_ids[in_id] = \
                self.pm.ports_to_inds(self._in_port_dict[in_id])

    def _sync(self):
        """
        Send output data and receive input data.
        """

        req = MPI.Request()
        requests = []

        # For each destination module, extract elements from the current
        # module's port data array, copy them to a contiguous array, and
        # transmit the latter:
        dest_ids = self.routing_table.dest_ids(self.id)
        for dest_id in dest_ids:

            # Get data associated with source ports in current module that are
            # connected to the destination module:
            data = self.pm.data[self._out_port_dict_ids[dest_id]]
            dest_rank = self.rank_to_id[:dest_id]
            if not self.time_sync:
                self.log_info('data being sent to %s: %s' % (dest_id, str(data)))
            r = MPI.COMM_WORLD.Isend([data, MPI._typedict[data.dtype.char]],
                                     dest_rank)
            requests.append(r)
            if not self.time_sync:
                self.log_info('sending to %s' % dest_id)
        if not self.time_sync:
            self.log_info('sent all data from %s' % self.id)

        # For each source module, receive elements and copy them into the
        # current module's port data array:
        received = []
        ind_in_list = []
        if self.time_sync:
            start = time.time()
        src_ids = self.routing_table.src_ids(self.id)
        for src_id in src_ids:

            # Allocate arrays to receive data associated with destination ports
            # in current module that are connected to the source module:
            ind_in = self._in_port_dict_ids[src_id]
            data = np.empty(np.shape(ind_in), self.pm.dtype)
            src_rank = self.rank_to_id[:src_id]
            r = MPI.COMM_WORLD.Irecv([data, MPI._typedict[data.dtype.char]],
                                     source=src_rank)
            requests.append(r)
            received.append(data)
            ind_in_list.append(ind_in)
            if not self.time_sync:
                self.log_info('receiving from %s' % src_id)
        req.Waitall(requests)
        if not self.time_sync:
            self.log_info('received all data received by %s' % self.id)
        else:
            stop = time.time()

        # Copy received elements into the current module's data array:
        n = 0
        for data, ind_in in zip(received, ind_in_list):
            self.pm.data[ind_in] = data
            n += len(data)

        # Save timing data:
        if self.time_sync:
            self.log_info('sent timing data to master')
            MPI.COMM_WORLD.isend(['time', (self.rank, self.steps,
                                           start, stop,
                                           n*self.pm.dtype.itemsize)],
                                 dest=0, tag=self._ctrl_tag)
        else:
            self.log_info('saved all data received by %s' % self.id)

    def pre_run(self, *args, **kwargs):
        """
        Code to run before main module run loop.

        Code in this method will be executed after a module's process has been
        launched and all connectivity objects made available, but before the
        main run loop begins.
        """

        self.log_info('performing pre-emulation operations')

    def post_run(self, *args, **kwargs):
        """
        Code to run after main module run loop.

        Code in this method will be executed after a module's main loop has
        terminated.
        """

        self.log_info('performing post-emulation operations')

    def run_step(self):
        """
        Module work method.

        This method should be implemented to do something interesting with new
        input port data in the module's `pm` attribute and update the attribute's
        output port data if necessary. It should not interact with any other
        class attributes.
        """

        self.log_info('running execution step')

<<<<<<< HEAD
=======
    def post_run_step(self):
        """
        Code to run after each execution step.

        This method can be implemented to do something immediately after each
        invocation of `self.run_step()`, e.g., save generated data to a file, etc.
        """

        pass

    def _init_port_dicts(self):
        """
        Initial dictionaries of source/destination ports in current module.
        """

        # Extract identifiers of source ports in the current module's interface
        # for all modules receiving output from the current module:
        self._out_port_dict = {}
        self._out_port_dict_ids = {}
        self._out_ids = self.out_ids
        for out_id in self._out_ids:
            self.log_info('extracting output ports for %s' % out_id)

            # Get interfaces of pattern connecting the current module to
            # destination module `out_id`; `from_int` is connected to the
            # current module, `to_int` is connected to the other module:
            from_int, to_int = self.pat_ints[out_id]

            # Get ports in interface (`from_int`) connected to the current
            # module that are connected to the other module via the pattern:
            self._out_port_dict[out_id] = \
                self.patterns[out_id].src_idx(from_int, to_int)
            self._out_port_dict_ids[out_id] = \
                self.pm.ports_to_inds(self._out_port_dict[out_id])

        # Extract identifiers of destination ports in the current module's
        # interface for all modules sending input to the current module:
        self._in_port_dict = {}
        self._in_port_dict_ids = {}
        self._in_ids = self.in_ids
        for in_id in self._in_ids:
            self.log_info('extracting input ports for %s' % in_id)

            # Get interfaces of pattern connecting the current module to
            # source module `out_id`; `to_int` is connected to the current
            # module, `from_int` is connected to the other module:
            to_int, from_int = self.pat_ints[in_id]

            # Get ports in interface (`to_int`) connected to the current
            # module that are connected to the other module via the pattern:
            self._in_port_dict[in_id] = \
                self.patterns[in_id].dest_idx(from_int, to_int)
            self._in_port_dict_ids[in_id] = \
                self.pm.ports_to_inds(self._in_port_dict[in_id])

>>>>>>> 3be36a9e
    def run(self):
        """
        Body of process.
        """

        # Don't allow keyboard interruption of process:
        with IgnoreKeyboardInterrupt():

            # Initialize _out_port_dict and _in_port_dict attributes:
            self._init_port_dicts()

            # Perform any pre-emulation operations:
            self.pre_run()

<<<<<<< HEAD
            # Activate execution loop:
            super(BaseModule, self).run()
=======
            self.running = True
            self.steps = 0
            while self.steps < self.max_steps:
                self.log_info('execution step: %s/%s' % (self.steps, self.max_steps))

                # If the debug flag is set, don't catch exceptions so that
                # errors will lead to visible failures:
                if self.debug:

                    # Get input data:
                    self._get_in_data()

                    # Run the processing step:
                    self.run_step()

                    # Do post-processing:
                    self.post_run_step()

                    # Prepare the generated data for output:
                    self._put_out_data()

                    # Synchronize:
                    self._sync()
                else:
                    # Get input data:
                    catch_exception(self._get_in_data, self.log_info)

                    # Run the processing step:
                    catch_exception(self.run_step, self.log_info)

                    # Do post processing:
                    catch_exception(self.post_run_step, self.log_info)

                    # Prepare the generated data for output:
                    catch_exception(self._put_out_data, self.log_info)

                    # Synchronize:
                    catch_exception(self._sync, self.log_info)

                # Exit run loop when a quit message has been received:
                if not self.running:
                    self.log_info('run loop stopped')
                    break

                self.steps += 1
            self.log_info('maximum number of steps reached')
>>>>>>> 3be36a9e

            # Perform any post-emulation operations:
            self.post_run()

    def do_work(self):
        """
        Work method.

        This method is repeatedly executed by the Worker instance after the
        instance receives a 'start' control message and until it receives a 'stop'
        control message.
        """

        # If the debug flag is set, don't catch exceptions so that
        # errors will lead to visible failures:
        if self.debug:

            # Run the processing step:
            self.run_step()

            # Synchronize:
            self._sync()
        else:

            # Run the processing step:
            catch_exception(self.run_step, self.log_info)

            # Synchronize:
            catch_exception(self._sync, self.log_info)

class Manager(mpi.Manager):
    """
    Module manager.

    Instantiates, connects, starts, and stops modules comprised by an
    emulation. All modules and connections must be added to a module manager
    instance before they can be run.

    Attributes
    ----------
    ctrl_tag : int
        MPI tag to identify control messages.
    modules : dict
        Module instances. Keyed by module object ID.
    routing_table : routing_table.RoutingTable
        Table of data transmission connections between modules.
    rank_to_id : bidict.bidict
        Mapping between MPI ranks and module object IDs.
    """

    def __init__(self, mpiexec='mpiexec', mpiargs=(), ctrl_tag=CTRL_TAG):
        super(Manager, self).__init__(mpiexec, mpiargs, ctrl_tag)

        # One-to-one mapping between MPI rank and module ID:
        self.rank_to_id = bidict.bidict()

        # Unique object ID:
        self.id = uid()

        # Set up a dynamic table to contain the routing table:
        self.routing_table = RoutingTable()

        # Number of emulation steps to run:
        self.steps = np.inf

        # Variables for computing throughput:
        self.total_time = 0.0
        self.total_nbytes = 0.0

        self.log_info('manager instantiated')

    @classmethod
    def validate_args(cls, target, args=['sel', 'sel_in', 'sel_out']):
        """
        Check whether a class' constructor has specific arguments.

        Parameters
        ----------
        target : Module
            Module class to instantiate and run.
        args : sequence
            Names of arguments the class constructor must have.
        
        Returns
        -------
        result : bool
            True if all of the specified arguments are present, False otherwise.
        """

        arg_names = set(mpi.getargnames(target.__init__))
        for required_arg in args:
            if required_arg not in arg_names:
                return False
        return True

    def add(self, target, id, *args, **kwargs):
        """
        Add a module class to the emulation.

        Parameters
        ----------
        target : Module
            Module class to instantiate and run.
        id : str
            Identifier to use when connecting an instance of this class
            with an instance of some other class added to the emulation.
        args : sequence
            Sequential arguments to pass to the constructor of the class
            associated with identifier `id`.
        kwargs : dict
            Named arguments to pass to the constructor of the class
            associated with identifier `id`.
        """

        assert issubclass(target, BaseModule)
        argnames = mpi.getargnames(target.__init__)

        # Selectors must be passed to the module upon instantiation;
        # the module manager must know about them to assess compatibility:
        if not self.validate_args(target):
            raise ValueError('class constructor missing required args')

        # Need to associate an ID and the routing table with each module class
        # to instantiate:
        kwargs['id'] = id
        kwargs['routing_table'] = self.routing_table
        kwargs['rank_to_id'] = self.rank_to_id
        rank = super(Manager, self).add(target, *args, **kwargs)
        self.rank_to_id[rank] = id

    def connect(self, id_0, id_1, pat, int_0=0, int_1=1):
        """
        Specify connection between two module instances with a Pattern instance.

        Parameters
        ----------
        id_0, id_1 : str
            Identifiers of module instances to connect.
        pat : Pattern
            Pattern instance.
        int_0, int_1 : int
            Which of the pattern's interfaces to connect to `id_0` and `id_1`,
            respectively.

        Notes
        -----
        Assumes that the constructors of the module types contain a `sel`
        parameter.
        """

        assert isinstance(pat, Pattern)

        assert id_0 in self.rank_to_id.values()
        assert id_1 in self.rank_to_id.values()
        assert int_0 in pat.interface_ids and int_1 in pat.interface_ids

        self.log_info('connecting modules {0} and {1}'
                      .format(id_0, id_1))

        # Check compatibility of the interfaces exposed by the modules and the
        # pattern; since the manager only contains module classes and not class
        # instances, we need to create Interface instances from the selectors
        # associated with the modules in order to test their compatibility:
        rank_0 = self.rank_to_id.inv[id_0]
        rank_1 = self.rank_to_id.inv[id_1]

        self.log_info('checking compatibility of modules {0} and {1} and'
                         ' assigned pattern'.format(id_0, id_1))
        mod_int_0 = Interface(self._kwargs[rank_0]['sel'])
        mod_int_0[self._kwargs[rank_0]['sel']] = 0
        mod_int_1 = Interface(self._kwargs[rank_1]['sel'])
        mod_int_1[self._kwargs[rank_1]['sel']] = 0

        mod_int_0[self._kwargs[rank_0]['sel_in'], 'io'] = 'in'
        mod_int_0[self._kwargs[rank_0]['sel_out'], 'io'] = 'out'
        mod_int_1[self._kwargs[rank_1]['sel_in'], 'io'] = 'in'
        mod_int_1[self._kwargs[rank_1]['sel_out'], 'io'] = 'out'

        assert mod_int_0.is_compatible(0, pat.interface, int_0)
        assert mod_int_1.is_compatible(0, pat.interface, int_1)

        # XXX Need to check for fan-in XXX

        # Store the pattern information in the routing table:
        self.log_info('updating routing table with pattern')
        if pat.is_connected(0, 1):
            self.routing_table[id_0, id_1] = {'pattern': pat,
                                              'int_0': int_0, 'int_1': int_1}
        if pat.is_connected(1, 0):
            self.routing_table[id_1, id_0] = {'pattern': pat,
                                              'int_0': int_1, 'int_1': int_0}

        self.log_info('connected modules {0} and {1}'.format(id_0, id_1))

    def process_worker_msg(self, msg):

        # Accumulate timing data sent by workers:
        # XXX computing the throughput by updating the average would be less
        # memory intensive:
        if msg[0] == 'time':
            rank, steps, start, stop, nbytes = msg[1]
            self.total_time += stop-start
            self.total_nbytes += nbytes

            self.log_info('time data: %s' % str(msg[1]))

    def _run_master(self):
        super(Manager, self)._run_master()

        # Compute throughput using accumulated timing data:
        if self._is_master():
            if self.total_time > 0:
                self.throughput = self.total_nbytes/self.total_time
            else:
                self.throughput = 0.0
            self.log_info('average received throughput: %s bytes/s' % \
                          self.throughput)

    def get_throughput(self):
        """
        Retrieve average received data throughput.
        """

        return self.throughput

if __name__ == '__main__':
    class MyModule(BaseModule):
        """
        Example of derived module class.
        """

        def run_step(self):

            super(MyModule, self).run_step()

            # Do something with input data; for the sake of illustration, we
            # just record the current values:
            self.log_info('input port data: '+str(self.pm[self.in_ports]))

            # Output random data:
            self.pm[self.out_ports] = np.random.rand(len(self.out_ports))
            self.log_info('output port data: '+str(self.pm[self.out_ports]))

    logger = mpi.setup_logger(screen=True, file_name='neurokernel.log',
                              mpi_comm=MPI.COMM_WORLD, multiline=True)

    man = Manager()

    m1_int_sel = '/a[0:5]'; m1_int_sel_in = '/a[0:2]'; m1_int_sel_out = '/a[2:5]'
    m2_int_sel = '/b[0:5]'; m2_int_sel_in = '/b[0:3]'; m2_int_sel_out = '/b[3:5]'
    m3_int_sel = '/c[0:4]'; m3_int_sel_in = '/c[0:2]'; m3_int_sel_out = '/c[2:4]'

    # Note that the module ID doesn't need to be listed in the specified
    # constructor arguments:
    m1_id = 'm1   '
    man.add(MyModule, m1_id, m1_int_sel, m1_int_sel_in, m1_int_sel_out,
            np.zeros(5, dtype=np.float),
            ['interface', 'io', 'type'],
            CTRL_TAG, time_sync=True)
    m2_id = 'm2   '
    man.add(MyModule, m2_id, m2_int_sel, m2_int_sel_in, m2_int_sel_out,
            np.zeros(5, dtype=np.float),
            ['interface', 'io', 'type'],
            CTRL_TAG, time_sync=True)
    # m3_id = 'm3   '
    # man.add(MyModule, m3_id, m3_int_sel, m3_int_sel_in, m3_int_sel_out,
    #         np.zeros(4, dtype=np.float),
    #         ['interface', 'io', 'type'],
    #         CTRL_TAG)

    # Make sure that all ports in the patterns' interfaces are set so 
    # that they match those of the modules:
    pat12 = Pattern(m1_int_sel, m2_int_sel)
<<<<<<< HEAD
    pat12.interface[m1_int_sel_out, 'io'] = 'in'
    pat12.interface[m1_int_sel_in, 'io'] = 'out'
    pat12.interface[m2_int_sel_in, 'io'] = 'out'
    pat12.interface[m2_int_sel_out, 'io'] = 'in'
    pat12['/a[2]', '/b[0]'] = 1
    pat12['/a[3]', '/b[1]'] = 1
    pat12['/b[3]', '/a[0]'] = 1
    pat12['/b[4]', '/a[1]'] = 1
    man.connect(m1_id, m2_id, pat12, 0, 1)

    # pat23 = Pattern(m2_int_sel, m3_int_sel)
    # pat23.interface[m2_int_sel_out, 'io'] = 'in'
    # pat23.interface[m2_int_sel_in, 'io'] = 'out'
    # pat23.interface[m3_int_sel_in, 'io'] = 'out'
    # pat23.interface[m3_int_sel_out, 'io'] = 'in'
    # pat23['/b[4]', '/c[0]'] = 1
    # pat23['/c[2]', '/b[2]'] = 1
    # man.connect(m2_id, m3_id, pat23, 0, 1)

    # pat31 = Pattern(m3_int_sel, m1_int_sel)
    # pat31.interface[m3_int_sel_out, 'io'] = 'in'
    # pat31.interface[m1_int_sel_in, 'io'] = 'out'
    # pat31.interface[m3_int_sel_in, 'io'] = 'out'
    # pat31.interface[m1_int_sel_out, 'io'] = 'in'
    # pat31['/c[3]', '/a[1]'] = 1
    # pat31['/a[4]', '/c[1]'] = 1
    # man.connect(m3_id, m1_id, pat31, 0, 1)
=======
    pat12.interface[m1_int_sel_out] = [0, 'in']
    pat12.interface[m1_int_sel_in] = [0, 'out']
    pat12.interface[m2_int_sel_in] = [1, 'out']
    pat12.interface[m2_int_sel_out] = [1, 'in']
    pat12['/a[2]', '/b[0]'] = 1
    pat12['/a[3]', '/b[1]'] = 1
    pat12['/b[3]', '/a[0]'] = 1
    man.connect(m1, m2, pat12, 0, 1)

    pat23 = Pattern(m2_int_sel, m3_int_sel)
    pat23.interface[m2_int_sel_out] = [0, 'in']
    pat23.interface[m2_int_sel_in] = [0, 'out']
    pat23.interface[m3_int_sel_in] = [1, 'out']
    pat23.interface[m3_int_sel_out] = [1, 'in']
    pat23['/b[4]', '/c[0]'] = 1
    pat23['/c[2]', '/b[2]'] = 1
    man.connect(m2, m3, pat23, 0, 1)

    pat31 = Pattern(m3_int_sel, m1_int_sel)
    pat31.interface[m3_int_sel_out] = [0, 'in']
    pat31.interface[m1_int_sel_in] = [1, 'out']
    pat31.interface[m3_int_sel_in] = [0, 'out']
    pat31.interface[m1_int_sel_out] = [1, 'in']
    pat31['/c[3]', '/a[1]'] = 1
    pat31['/a[4]', '/c[1]'] = 1
    man.connect(m3, m1, pat31, 0, 1)
>>>>>>> 3be36a9e

    # Start emulation and allow it to run for a little while before shutting
    # down.  To set the emulation to exit after executing a fixed number of
    # steps, start it as follows and remove the sleep statement:
    # man.start(steps=500)

    man.run()
    man.start(steps=100)
    man.stop()
    man.quit()<|MERGE_RESOLUTION|>--- conflicted
+++ resolved
@@ -39,11 +39,6 @@
 
     Parameters
     ----------
-<<<<<<< HEAD
-    sel, sel_in, sel_out : str, unicode, or sequence
-        Path-like selectors respectively describing the module's 
-        interface of exposed ports and all input and output ports.
-=======
     sel : str, unicode, or sequence
         Path-like selector describing the module's interface of 
         exposed ports.
@@ -51,7 +46,6 @@
         Selector describing all input ports in the module's interface.
     sel_out : str, unicode, or sequence
         Selector describing all input ports in the module's interface.
->>>>>>> 3be36a9e
     data : numpy.ndarray
         Data array to associate with ports. Array length must equal the number
         of ports in a module's interface.
@@ -84,51 +78,11 @@
         Array of data associated with a module's ports.
     """
 
-<<<<<<< HEAD
     def __init__(self, sel, sel_in, sel_out,
                  data, columns=['interface', 'io', 'type'],
                  ctrl_tag=CTRL_TAG, id=None, routing_table=None, rank_to_id=None,
                  debug=False, time_sync=False):
         super(BaseModule, self).__init__(ctrl_tag)
-=======
-    # Define properties to perform validation when connectivity status
-    # is set:
-    _net = 'none'
-    @property
-    def net(self):
-        """
-        Network connectivity.
-        """
-        return self._net
-    @net.setter
-    def net(self, value):
-        if value not in ['none', 'ctrl', 'in', 'out', 'full']:
-            raise ValueError('invalid network connectivity value')
-        self.log_info('net status changed: %s -> %s' % (self._net, value))
-        self._net = value
-
-    # Define properties to perform validation when the maximum number of
-    # execution steps set:
-    _max_steps = float('inf')
-    @property
-    def max_steps(self):
-        """
-        Maximum number of steps to execute.
-        """
-        return self._max_steps
-    @max_steps.setter
-    def max_steps(self, value):
-        if value <= 0:
-            raise ValueError('invalid maximum number of steps')
-        self.log_info('maximum number of steps changed: %s -> %s' % \
-                        (self._max_steps, value))
-        self._max_steps = value
-
-    def __init__(self, sel, sel_in, sel_out,
-                 data, columns=['interface', 'io', 'type'],
-                 port_data=PORT_DATA, port_ctrl=PORT_CTRL, port_time=PORT_TIME,
-                 id=None, debug=False, time_sync=False):
->>>>>>> 3be36a9e
         self.debug = debug
         self.time_sync = time_sync
 
@@ -137,7 +91,6 @@
         assert 'io' in columns
         assert 'type' in columns
 
-<<<<<<< HEAD
         # Ensure that the input and output port selectors respectively
         # select mutually exclusive subsets of the set of all ports exposed by
         # the module:
@@ -149,8 +102,6 @@
         self.routing_table = routing_table
         self.rank_to_id = rank_to_id
 
-=======
->>>>>>> 3be36a9e
         # Generate a unique ID if none is specified:
         if id is None:
             self.id = uid()
@@ -167,7 +118,6 @@
 
         # Create module interface given the specified ports:
         self.interface = Interface(sel, columns)
-<<<<<<< HEAD
 
         # Set the interface ID to 0; we assume that a module only has one interface:
         self.interface[sel, 'interface'] = 0
@@ -179,203 +129,13 @@
         # Find the input and output ports:
         self.in_ports = self.interface.in_ports().to_tuples()
         self.out_ports = self.interface.out_ports().to_tuples()
-=======
-
-        # Set the interface ID to 0; we assume that a module only has one
-        # interface:
-        self.interface[sel, 'interface'] = 0
-
-        # Set port I/O status:
-        assert SelectorMethods.is_in(sel_in, sel)
-        assert SelectorMethods.is_in(sel_out, sel)
-        assert SelectorMethods.are_disjoint(sel_in, sel_out)
-        self.interface[sel_in, 'io'] = 'in'
-        self.interface[sel_out, 'io'] = 'out'
->>>>>>> 3be36a9e
 
         # Set up mapper between port identifiers and their associated data:
         assert len(data) == len(self.interface)
         self.data = data
         self.pm = PortMapper(sel, self.data)
-<<<<<<< HEAD
 
     def _init_port_dicts(self):
-=======
-
-        # Patterns connecting this module instance with other modules instances.
-        # Keyed on the IDs of those modules:
-        self.patterns = {}
-
-        # Each entry in pat_ints is a tuple containing the identifiers of which 
-        # of a pattern's identifiers are connected to the current module (first
-        # entry) and the modules to which it is connected (second entry).
-        # Keyed on the IDs of those modules:
-        self.pat_ints = {}
-
-        # Dict for storing incoming data; each entry (corresponding to each
-        # module that sends input to the current module) is a deque containing
-        # incoming data, which in turn contains transmitted data arrays. Deques
-        # are used here to accommodate situations when multiple data from a
-        # single source arrive:
-        self._in_data = {}
-
-        # List for storing outgoing data; each entry is a tuple whose first
-        # entry is the source or destination module ID and whose second entry is
-        # the data to transmit:
-        self._out_data = []
-
-        # Dictionary containing ports of source modules that
-        # send output to this module. Must be initialized immediately before
-        # an emulation begins running. Keyed on source module ID:
-        self._in_port_dict = {}
-
-        # Dictionary containing ports of destination modules that
-        # receive input from this module. Must be initialized immediately before
-        # an emulation begins running. Keyed on destination module ID:
-        self._out_port_dict = {}
-
-        self._out_ids = []
-        self._in_ids = []
-        
-    @property
-    def N_ports(self):
-        """
-        Number of ports exposed by module's interface.
-        """
-
-        return len(self.interface.ports())
-
-    @property
-    def all_ids(self):
-        """
-        IDs of modules to which the current module is connected.
-        """
-
-        return self.patterns.keys()
-
-    @property
-    def in_ids(self):
-        """
-        IDs of modules that send data to this module.
-        """
-
-        return [m for m in self.patterns.keys() \
-                if self.patterns[m].is_connected(self.pat_ints[m][1],
-                                                 self.pat_ints[m][0])]
-
-    @property
-    def out_ids(self):
-        """
-        IDs of modules that receive data from this module.
-        """
-
-        return [m for m in self.patterns.keys() \
-                if self.patterns[m].is_connected(self.pat_ints[m][0],
-                                                 self.pat_ints[m][1])]
-
-    def connect(self, m, pat, int_0, int_1):
-        """
-        Connect the current module instance to another module with a pattern instance.
-
-        Parameters
-        ----------
-        m : BaseModule
-            Module instance to connect.
-        pat : Pattern
-            Pattern instance.
-        int_0, int_1 : int
-            Which of the pattern's interface to connect to the current module
-            and the specified module, respectively.
-        """
-
-        assert isinstance(m, BaseModule)
-        assert isinstance(pat, Pattern)
-        assert int_0 in pat.interface_ids and int_1 in pat.interface_ids
-        self.log_info('connecting to %s' % m.id)
-
-        # Check compatibility of the interfaces exposed by the modules and the
-        # pattern:
-        assert self.interface.is_compatible(0, pat.interface, int_0, True)
-        assert m.interface.is_compatible(0, pat.interface, int_1, True)
-
-        # Check that no fan-in from different source modules occurs as a result
-        # of the new connection by getting the union of all connected input
-        # ports for the interfaces of all existing patterns connected to the
-        # current module and ensuring that the input ports from the new pattern
-        # don't overlap:
-        if self.patterns:
-            curr_in_ports = reduce(set.union,
-                [set(self.patterns[i].connected_ports(self.pat_ints[i][0]).in_ports(tuples=True)) \
-                     for i in self.patterns.keys()])
-            assert not curr_in_ports.intersection(pat.connected_ports(int_0).in_ports(tuples=True))
-
-        # The pattern instances associated with the current
-        # module are keyed on the IDs of the modules to which they connect:
-        self.patterns[m.id] = pat
-        self.pat_ints[m.id] = (int_0, int_1)
-
-        # Update internal connectivity based upon contents of connectivity
-        # object. When this method is invoked, the module's internal
-        # connectivity is always upgraded to at least 'ctrl':
-        if self.net == 'none':
-            self.net = 'ctrl'
-        if pat.is_connected(int_0, int_1):
-            old_net = self.net
-            if self.net == 'ctrl':
-                self.net = 'out'
-            elif self.net == 'in':
-                self.net = 'full'
-            self.log_info('net status changed: %s -> %s' % (old_net, self.net))
-        if pat.is_connected(int_1, int_0):
-            old_net = self.net
-            if self.net == 'ctrl':
-                self.net = 'in'
-            elif self.net == 'out':
-                self.net = 'full'
-            self.log_info('net status changed: %s -> %s' % (old_net, self.net))
-
-    def _ctrl_stream_shutdown(self):
-        """
-        Shut down control port handler's stream and ioloop.
-        """
-
-        try:
-            self.stream_ctrl.flush()
-            self.stream_ctrl.stop_on_recv()
-            self.ioloop_ctrl.stop()
-        except IOError:
-            self.log_info('streams already closed')
-        except:
-            self.log_info('other error occurred')
-        else:
-            self.log_info('ctrl stream shut down')
-
-    def _ctrl_handler(self, msg):
-        """
-        Control port handler.
-        """
-
-        self.log_info('recv ctrl message: %s' % str(msg))
-        if msg[0] == 'quit':
-            self._ctrl_stream_shutdown()
-
-            # Force the module's main loop to exit:
-            self.running = False
-            ack = 'shutdown'
-
-        # One can define additional messages to be recognized by the control
-        # handler:        
-        # elif msg[0] == 'conn':
-        #     self.log_info('conn payload: '+str(msgpack.unpackb(msg[1])))
-        #     ack = 'ack'
-        else:
-            ack = 'ack'
-
-        self.sock_ctrl.send(ack)
-        self.log_info('sent to manager: %s' % ack)
-
-    def _init_net(self):
->>>>>>> 3be36a9e
         """
         Initial dictionaries of source/destination ports in current module.
         """
@@ -526,64 +286,6 @@
 
         self.log_info('running execution step')
 
-<<<<<<< HEAD
-=======
-    def post_run_step(self):
-        """
-        Code to run after each execution step.
-
-        This method can be implemented to do something immediately after each
-        invocation of `self.run_step()`, e.g., save generated data to a file, etc.
-        """
-
-        pass
-
-    def _init_port_dicts(self):
-        """
-        Initial dictionaries of source/destination ports in current module.
-        """
-
-        # Extract identifiers of source ports in the current module's interface
-        # for all modules receiving output from the current module:
-        self._out_port_dict = {}
-        self._out_port_dict_ids = {}
-        self._out_ids = self.out_ids
-        for out_id in self._out_ids:
-            self.log_info('extracting output ports for %s' % out_id)
-
-            # Get interfaces of pattern connecting the current module to
-            # destination module `out_id`; `from_int` is connected to the
-            # current module, `to_int` is connected to the other module:
-            from_int, to_int = self.pat_ints[out_id]
-
-            # Get ports in interface (`from_int`) connected to the current
-            # module that are connected to the other module via the pattern:
-            self._out_port_dict[out_id] = \
-                self.patterns[out_id].src_idx(from_int, to_int)
-            self._out_port_dict_ids[out_id] = \
-                self.pm.ports_to_inds(self._out_port_dict[out_id])
-
-        # Extract identifiers of destination ports in the current module's
-        # interface for all modules sending input to the current module:
-        self._in_port_dict = {}
-        self._in_port_dict_ids = {}
-        self._in_ids = self.in_ids
-        for in_id in self._in_ids:
-            self.log_info('extracting input ports for %s' % in_id)
-
-            # Get interfaces of pattern connecting the current module to
-            # source module `out_id`; `to_int` is connected to the current
-            # module, `from_int` is connected to the other module:
-            to_int, from_int = self.pat_ints[in_id]
-
-            # Get ports in interface (`to_int`) connected to the current
-            # module that are connected to the other module via the pattern:
-            self._in_port_dict[in_id] = \
-                self.patterns[in_id].dest_idx(from_int, to_int)
-            self._in_port_dict_ids[in_id] = \
-                self.pm.ports_to_inds(self._in_port_dict[in_id])
-
->>>>>>> 3be36a9e
     def run(self):
         """
         Body of process.
@@ -598,57 +300,8 @@
             # Perform any pre-emulation operations:
             self.pre_run()
 
-<<<<<<< HEAD
             # Activate execution loop:
             super(BaseModule, self).run()
-=======
-            self.running = True
-            self.steps = 0
-            while self.steps < self.max_steps:
-                self.log_info('execution step: %s/%s' % (self.steps, self.max_steps))
-
-                # If the debug flag is set, don't catch exceptions so that
-                # errors will lead to visible failures:
-                if self.debug:
-
-                    # Get input data:
-                    self._get_in_data()
-
-                    # Run the processing step:
-                    self.run_step()
-
-                    # Do post-processing:
-                    self.post_run_step()
-
-                    # Prepare the generated data for output:
-                    self._put_out_data()
-
-                    # Synchronize:
-                    self._sync()
-                else:
-                    # Get input data:
-                    catch_exception(self._get_in_data, self.log_info)
-
-                    # Run the processing step:
-                    catch_exception(self.run_step, self.log_info)
-
-                    # Do post processing:
-                    catch_exception(self.post_run_step, self.log_info)
-
-                    # Prepare the generated data for output:
-                    catch_exception(self._put_out_data, self.log_info)
-
-                    # Synchronize:
-                    catch_exception(self._sync, self.log_info)
-
-                # Exit run loop when a quit message has been received:
-                if not self.running:
-                    self.log_info('run loop stopped')
-                    break
-
-                self.steps += 1
-            self.log_info('maximum number of steps reached')
->>>>>>> 3be36a9e
 
             # Perform any post-emulation operations:
             self.post_run()
@@ -699,8 +352,12 @@
         Mapping between MPI ranks and module object IDs.
     """
 
-    def __init__(self, mpiexec='mpiexec', mpiargs=(), ctrl_tag=CTRL_TAG):
+    def __init__(self, required_args=['sel', 'sel_in', 'sel_out'],
+                 mpiexec='mpiexec', mpiargs=(), ctrl_tag=CTRL_TAG):
         super(Manager, self).__init__(mpiexec, mpiargs, ctrl_tag)
+
+        # Required constructor args:
+        self.required_args = required_args
 
         # One-to-one mapping between MPI rank and module ID:
         self.rank_to_id = bidict.bidict()
@@ -720,8 +377,7 @@
 
         self.log_info('manager instantiated')
 
-    @classmethod
-    def validate_args(cls, target, args=['sel', 'sel_in', 'sel_out']):
+    def validate_args(self, target):
         """
         Check whether a class' constructor has specific arguments.
 
@@ -729,17 +385,15 @@
         ----------
         target : Module
             Module class to instantiate and run.
-        args : sequence
-            Names of arguments the class constructor must have.
         
         Returns
         -------
         result : bool
-            True if all of the specified arguments are present, False otherwise.
+            True if all of the required arguments are present, False otherwise.
         """
 
         arg_names = set(mpi.getargnames(target.__init__))
-        for required_arg in args:
+        for required_arg in self.required_args:
             if required_arg not in arg_names:
                 return False
         return True
@@ -922,7 +576,6 @@
     # Make sure that all ports in the patterns' interfaces are set so 
     # that they match those of the modules:
     pat12 = Pattern(m1_int_sel, m2_int_sel)
-<<<<<<< HEAD
     pat12.interface[m1_int_sel_out, 'io'] = 'in'
     pat12.interface[m1_int_sel_in, 'io'] = 'out'
     pat12.interface[m2_int_sel_in, 'io'] = 'out'
@@ -950,34 +603,6 @@
     # pat31['/c[3]', '/a[1]'] = 1
     # pat31['/a[4]', '/c[1]'] = 1
     # man.connect(m3_id, m1_id, pat31, 0, 1)
-=======
-    pat12.interface[m1_int_sel_out] = [0, 'in']
-    pat12.interface[m1_int_sel_in] = [0, 'out']
-    pat12.interface[m2_int_sel_in] = [1, 'out']
-    pat12.interface[m2_int_sel_out] = [1, 'in']
-    pat12['/a[2]', '/b[0]'] = 1
-    pat12['/a[3]', '/b[1]'] = 1
-    pat12['/b[3]', '/a[0]'] = 1
-    man.connect(m1, m2, pat12, 0, 1)
-
-    pat23 = Pattern(m2_int_sel, m3_int_sel)
-    pat23.interface[m2_int_sel_out] = [0, 'in']
-    pat23.interface[m2_int_sel_in] = [0, 'out']
-    pat23.interface[m3_int_sel_in] = [1, 'out']
-    pat23.interface[m3_int_sel_out] = [1, 'in']
-    pat23['/b[4]', '/c[0]'] = 1
-    pat23['/c[2]', '/b[2]'] = 1
-    man.connect(m2, m3, pat23, 0, 1)
-
-    pat31 = Pattern(m3_int_sel, m1_int_sel)
-    pat31.interface[m3_int_sel_out] = [0, 'in']
-    pat31.interface[m1_int_sel_in] = [1, 'out']
-    pat31.interface[m3_int_sel_in] = [0, 'out']
-    pat31.interface[m1_int_sel_out] = [1, 'in']
-    pat31['/c[3]', '/a[1]'] = 1
-    pat31['/a[4]', '/c[1]'] = 1
-    man.connect(m3, m1, pat31, 0, 1)
->>>>>>> 3be36a9e
 
     # Start emulation and allow it to run for a little while before shutting
     # down.  To set the emulation to exit after executing a fixed number of
