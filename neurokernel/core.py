--- conflicted
+++ resolved
@@ -26,67 +26,8 @@
 SPIKE_TAG = CTRL_TAG+2
 
 class Module(BaseModule):
-<<<<<<< HEAD
     def __init__(self, sel, sel_in, sel_out,
                  sel_gpot, sel_spike, data_gpot, data_spike,
-=======
-    """
-    Processing module.
-
-    This class repeatedly executes a work method until it receives
-    a quit message via its control port.
-
-    Parameters
-    ----------
-    sel : str, unicode, or sequence
-        Path-like selector describing the module's interface of
-        exposed ports.
-    sel_in : str, unicode, or sequence
-        Selector describing all input ports in the module's interface.
-    sel_out : str, unicode, or sequence
-        Selector describing all input ports in the module's interface.
-    sel_gpot : str, unicode, or sequence
-        Selector describing all graded potential ports in the module's
-        interface.
-    sel_spike : str, unicode, or sequence
-        Selector describing all spiking ports in the module's interface.
-    data_gpot : numpy.ndarray
-        Data array to associate with graded potential ports. Array length
-        must equal the number of graded potential ports in the module's interface.
-    data_spike : numpy.ndarray
-        Data array to associate with spiking ports. Array length
-        must equal the number of spiking ports in the module's interface.
-    columns : list of str
-        Interface port attributes. This list must at least contain
-        'interface', 'io', and 'type'.
-    port_data : int
-        Network port for transmitting data.
-    port_ctrl : int
-        Network port for controlling the module instance.
-    id : str
-        Module identifier. If no identifier is specified, a unique
-        identifier is automatically generated.
-    device : int
-        GPU device to use.
-    debug : bool
-        Debug flag.
-    time_sync : bool
-        Time synchronization flag. When True, debug messages are not emitted during
-        module synchronization and the time taken to receive all incoming data is 
-        computed.
-        
-    Notes
-    -----
-    A module instance connected to other module instances contains a list of the
-    connectivity objects that describe incoming connects and a list of
-    masks that select for the neurons whose data must be transmitted to
-    destination modules.
-    """
-
-    def __init__(self, sel, sel_in, sel_out, 
-                 sel_gpot, sel_spike,
-                 data_gpot, data_spike,
->>>>>>> 3be36a9e
                  columns=['interface', 'io', 'type'],
                  ctrl_tag=CTRL_TAG, gpot_tag=GPOT_TAG, spike_tag=SPIKE_TAG,
                  id=None, device=None,
@@ -140,7 +81,6 @@
         # Reformat logger name:
         LoggerMixin.__init__(self, 'mod %s' % self.id)
 
-<<<<<<< HEAD
         # Create module interface given the specified ports:
         self.interface = Interface(sel, columns)
 
@@ -150,35 +90,6 @@
         # Set the port attributes:
         self.interface[sel_in, 'io'] = 'in'
         self.interface[sel_out, 'io'] = 'out'
-=======
-        # Data port:
-        if port_data == port_ctrl:
-            raise ValueError('data and control ports must differ')
-        self.port_data = port_data
-        if port_time == port_ctrl or port_time == port_data:
-            raise ValueError('time port must differ from data and control ports')
-        self.port_time = port_time
-
-        # Initial network connectivity:
-        self.net = 'none'
-
-        # Create module interface given the specified ports:
-        self.interface = Interface(sel, columns)
-
-        # Set the interface ID to 0
-        # we assume that a module only has one interface:
-        self.interface[sel, 'interface'] = 0
-
-        # Set port types:
-        assert SelectorMethods.is_in(sel_in, sel)
-        assert SelectorMethods.is_in(sel_out, sel)
-        assert SelectorMethods.are_disjoint(sel_in, sel_out)
-        self.interface[sel_in, 'io'] = 'in'
-        self.interface[sel_out, 'io'] = 'out'
-        assert SelectorMethods.is_in(sel_gpot, sel)
-        assert SelectorMethods.is_in(sel_spike, sel)
-        assert SelectorMethods.are_disjoint(sel_gpot, sel_spike)
->>>>>>> 3be36a9e
         self.interface[sel_gpot, 'type'] = 'gpot'
         self.interface[sel_spike, 'type'] = 'spike'
 
@@ -231,73 +142,7 @@
                 atexit.register(self.gpu_ctx.pop)
                 self.log_info('GPU initialized')
 
-<<<<<<< HEAD
     def pre_run(self, *args, **kwargs):
-=======
-    @property
-    def N_gpot_ports(self):
-        """
-        Number of exposed graded-potential ports.
-        """
-
-        return len(self.interface.gpot_ports())
-
-    @property
-    def N_spike_ports(self):
-        """
-        Number of exposed spiking ports.
-        """
-
-        return len(self.interface.spike_ports())
-
-    def _get_in_data(self):
-        """
-        Get input data from incoming transmission buffer.
-
-        Populate the data arrays associated with a module's ports using input
-        data received from other modules.
-        """
-
-        if self.net in ['none', 'ctrl']:
-            self.log_info('not retrieving from input buffer')
-        else:
-            self.log_info('retrieving from input buffer')
-
-            # Since fan-in is not permitted, the data from all source modules
-            # must necessarily map to different ports; we can therefore write each
-            # of the received data to the array associated with the module's ports
-            # here without worry of overwriting the data from each source module:
-            for in_id in self._in_ids:
-                # Check for exceptions so as to not fail on the first emulation
-                # step when there is no input data to retrieve:
-                try:
-
-                    # The first entry of `data` contains graded potential values,
-                    # while the second contains spiking port values (i.e., 0 or
-                    # 1):
-                    data = self._in_data[in_id].popleft()
-                except:
-                    self.log_info('no input data from [%s] retrieved' % in_id)
-                else:
-                    self.log_info('input data from [%s] retrieved' % in_id)
-
-                    # Assign transmitted values directly to port data array:
-                    if len(self._in_port_dict_ids['gpot'][in_id]):
-                        self.pm['gpot'].data[self._in_port_dict_ids['gpot'][in_id]] = data[0]
-                    if len(self._in_port_dict_ids['spike'][in_id]):
-                        self.pm['spike'].data[self._in_port_dict_ids['spike'][in_id]] = data[1]
-
-    def _put_out_data(self):
-        """
-        Put specified output data in outgoing transmission buffer.
-
-        Stage data from the data arrays associated with a module's ports for
-        output to other modules.
-
-        Notes
-        -----
-        The output spike port selection algorithm could probably be made faster.
->>>>>>> 3be36a9e
         """
         Code to run before main module run loop.
 
@@ -475,132 +320,11 @@
         else:
             self.log_info('saved all data received by %s' % self.id)
 
-<<<<<<< HEAD
 class Manager(base.Manager):
-    @classmethod
-    def validate_args(cls, target, args=['sel', 'sel_in', 'sel_out', 
-                                         'sel_gpot', 'sel_spike']):
-=======
-            # Initialize environment:
-            self._init_net()
-            
-            # Initialize _out_port_dict and _in_port_dict attributes:
-            self._init_port_dicts()
-
-            # Initialize Buffer for incoming data.  Dict used to store the
-            # incoming data keyed by the source module id.  Each value is a
-            # queue buferring the received data:
-            self._in_data = {k: collections.deque() for k in self._in_ids}
-
-            # Perform any pre-emulation operations:
-            self.pre_run()
-
-            self.running = True
-            self.steps = 0
-            while self.steps < self.max_steps:
-                self.log_info('execution step: %s/%s' % (self.steps, self.max_steps))
-
-                # If the debug flag is set, don't catch exceptions so that
-                # errors will lead to visible failures:
-                if self.debug:
-
-                    # Get transmitted input data for processing:
-                    self._get_in_data()
-
-                    # Run the processing step:
-                    self.run_step()
-
-                    # Do post-processing:
-                    self.post_run_step()
-
-                    # Stage generated output data for transmission to other
-                    # modules:
-                    self._put_out_data()
-
-                    # Synchronize:
-                    self._sync()
-
-                else:
-
-                    # Get transmitted input data for processing:
-                    catch_exception(self._get_in_data, self.log_info)
-
-                    # Run the processing step:
-                    catch_exception(self.run_step, self.log_info)
-
-                    # Do post processing:
-                    catch_exception(self.post_run_step, self.log_info)
-
-                    # Stage generated output data for transmission to other
-                    # modules:
-                    catch_exception(self._put_out_data, self.log_info)
-
-                    # Synchronize:
-                    catch_exception(self._sync, self.log_info)
-
-                # Exit run loop when a quit signal has been received:
-                if not self.running:
-                    self.log_info('run loop stopped')
-                    break
-
-                self.steps += 1
-            self.log_info('maximum number of steps reached')
-
-            # Perform any post-emulation operations:
-            self.post_run()
-
-            # Shut down the control handler and inform the manager that the
-            # module has shut down:
-            self._ctrl_stream_shutdown()
-            ack = 'shutdown'
-            self.sock_ctrl.send(ack)
-            self.log_info('sent to manager: %s' % ack)
-                
-        self.log_info('exiting')
-
-class Manager(BaseManager):
-    """
-    Module manager.
-
-    Instantiates, connects, starts, and stops modules comprised by an 
-    emulation.
-
-    Parameters
-    ----------
-    port_data : int
-        Port to use for communication with modules.
-    port_ctrl : int
-        Port used to control modules.
-
-    Attributes
-    ----------
-    brokers : dict
-        Communication brokers. Keyed by broker object ID.
-    modules : dict
-        Module instances. Keyed by module object ID.
-    routing_table : routing_table.RoutingTable
-        Table of data transmission connections between modules.
-    """ 
-
-    def connect(self, m_0, m_1, pat, int_0=0, int_1=1):
->>>>>>> 3be36a9e
-        """
-        Check whether a class' constructor has specific arguments.
-
-        Parameters
-        ----------
-        target : Module
-            Module class to instantiate and run.
-        args : sequence
-            Names of arguments the class constructor must have.
-        
-        Returns
-        -------
-        result : bool
-            True if all of the specified arguments are present, False otherwise.
-        """
-
-        super(Module, cls).validate_args(target, args)
+    def __init__(self, required_args=['sel', 'sel_in', 'sel_out',
+                                      'sel_gpot', 'sel_spike'],
+                 mpiexec='mpiexec', mpiargs=(), ctrl_tag=CTRL_TAG):
+        super(Manager, self).__init__(required_args, mpiexec, mpiargs, ctrl_tag)
  
     def add(self, target, id, *args, **kwargs):
         assert issubclass(target, Module)
@@ -661,25 +385,6 @@
         Example of derived module class.
         """
 
-<<<<<<< HEAD
-=======
-        def __init__(self, sel, 
-                     sel_in_gpot, sel_in_spike,
-                     sel_out_gpot, sel_out_spike,
-                     data_gpot, data_spike,
-                     columns=['interface', 'io', 'type'],
-                     port_data=PORT_DATA, port_ctrl=PORT_CTRL, port_time=PORT_TIME,
-                     id=None, device=None):                     
-            super(MyModule, self).__init__(sel, 
-                                           ','.join([sel_in_gpot, sel_in_spike]),
-                                           ','.join([sel_out_gpot, sel_out_spike]),
-                                           ','.join([sel_in_gpot, sel_out_gpot]),
-                                           ','.join([sel_in_spike, sel_out_spike]),
-                                           data_gpot, data_spike,
-                                           columns, port_data, port_ctrl, port_time,
-                                           id, None, True, True)
-
->>>>>>> 3be36a9e
         def run_step(self):
 
             super(MyModule, self).run_step()
