#!/usr/bin/env python

"""
Path-like row selector for pandas DataFrames with hierarchical MultiIndexes.
"""

import copy
import itertools
import re

import msgpack
import numpy as np
import pandas as pd
import ply.lex as lex
import ply.yacc as yacc

class PathLikeSelector(object):
    """Class for selecting rows of a pandas DataFrame using path-like selectors.

    Select rows from a pandas DataFrame using path-like selectors.
    Assumes that the DataFrame instance has a MultiIndex where each level
    corresponds to a level of the selector. An index level may either be a
    denoted by a string label (e.g., 'foo') or a numerical index (e.g., 0, 1,
    2); a selector level may additionally be a list of strings (e.g.,
    '[foo,bar]') or integers (e.g., '[0,2,4]') or continuous intervals 
    (e.g., '[0:5]'). The '*' symbol matches any value in a level, while a 
    range with an open upper bound (e.g., '[5:]') will match all integers
    greater than or equal to the lower bound.
        
    Examples of valid selectors include

    ==================  =================================
    Selector            Comments
    ==================  =================================
    /foo/bar
    /foo+/bar           equivalent to /foo/bar
    /foo/[qux,bar]
    /foo/bar[0]
    /foo/bar/[0]        equivalent to /foo/bar[0]
    /foo/bar/0          equivalent to /foo/bar[0]
    /foo/bar[0,1]
    /foo/bar[0:5]
    /foo/*/baz
    /foo/*/baz[5]
    /foo/bar,/baz/qux
    (/foo,/bar)+/baz    equivalent to /foo/baz,/bar/baz
    /[foo,bar].+/[0:2]  equivalent to /foo[0],/bar[1]
    ==================  =================================

    An empty string is deemed to be a valid selector.

    The class can also be used to create new MultiIndex instances from selectors
    that can be fully expanded into an explicit set of identifiers (and
    therefore contain no ambiguous symbols such as '*' or '[:]').

    Notes
    -----
    Since there is no need to maintain multiple instances of the lexer/parser
    used to process path-like selectors, they are associated with the class
    rather than class instances; likewise, all of the class' methods are
    classmethods.

    Numerical indices in path-like selectors are assumed to be
    zero-based. Intervals do not include the end element (i.e., like numpy, not
    like pandas).
    """

    tokens = ('ASTERISK', 'COMMA', 'DOTPLUS', 'INTEGER', 'INTEGER_SET',
              'INTERVAL', 'LPAREN', 'PLUS', 'RPAREN', 'STRING', 'STRING_SET')

    @classmethod
    def _parse_interval_str(cls, s):
        """
        Convert string representation of interval to tuple containing numerical
        start and stop values.
        """

        start, stop = s.split(':')
        if start == '':
            start = 0
        else:
            start = int(start)
        if stop == '':
            stop = np.inf
        else:
            stop = int(stop)
        return (start, stop)

    @classmethod
    def t_PLUS(cls, t):
        r'\+'
        return t

    @classmethod
    def t_DOTPLUS(cls, t):
        r'\.\+'
        return t

    @classmethod
    def t_COMMA(cls, t):
        r'\,'
        return t

    @classmethod
    def t_LPAREN(cls, t):
        r'\('
        return t

    @classmethod
    def t_RPAREN(cls, t):
        r'\)'
        return t

    @classmethod
    def t_ASTERISK(cls, t):
        r'/\*'
        t.value = t.value.strip('/')
        return t

    @classmethod
    def t_INTEGER(cls, t):
        r'/?\d+'
        t.value = int(t.value.strip('/'))
        return t

    @classmethod
    def t_INTEGER_SET(cls, t):
        r'/?\[(?:\d+,?)+\]'
        t.value = map(int, t.value.strip('/[]').split(','))
        return t

    @classmethod
    def t_INTERVAL(cls, t):
        r'/?\[\d*\:\d*\]'
        t.value = cls._parse_interval_str(re.search('\[(.+)\]', t.value).group(1))
        return t

    @classmethod
    def t_STRING(cls, t):
        r'/[^*/\[\]\(\):,\.\d][^+*/\[\]\(\):,\.]*'
        t.value = t.value.strip('/')
        return t

    @classmethod
    def t_STRING_SET(cls, t):
        r'/?\[(?:[^+*/\[\]\(\):,\.\d][^+*/\[\]\(\):,\.]*,?)+\]'
        t.value = t.value.strip('/[]').split(',')
        return t

    @classmethod
    def t_error(cls, t):
        raise ValueError('Cannot tokenize selector - illegal character: %s' % t.value[0])

    # A selector is a list of lists of levels:
    @classmethod
    def p_selector_paren_selector(cls, p):
        'selector : LPAREN selector RPAREN'
        p[0] = p[2]

    @classmethod
    def p_selector_comma_selector(cls, p):
        'selector : selector COMMA selector'
        p[0] = p[1]+p[3]

    @classmethod
    def p_selector_plus_selector(cls, p):
        'selector : selector PLUS selector'
        p[0] = [a+b for a, b in itertools.product(p[1], p[3])]

    @classmethod
    def p_selector_dotplus_selector(cls, p):
        'selector : selector DOTPLUS selector'
        # Expand ranges and wrap strings with lists in each selector:
        for i in xrange(len(p[1])): 
            for j in xrange(len(p[1][i])): 
                if type(p[1][i][j]) in [int, str, unicode]:
                    p[1][i][j] = [p[1][i][j]]
                elif type(p[1][i][j]) == tuple:
                    p[1][i][j] = range(p[1][i][j][0], p[1][i][j][1])
        for i in xrange(len(p[3])):
            for j in xrange(len(p[3][i])):
                if type(p[3][i][j]) in [int, str, unicode]:
                    p[3][i][j] = [p[3][i][j]]
                if type(p[3][i][j]) == tuple:
                    p[3][i][j] = range(p[3][i][j][0], p[3][i][j][1])
                    
        # Fully expand both selectors into individual identifiers
        ids_1 = [list(x) for y in p[1] for x in itertools.product(*y)]
        ids_3 = [list(x) for y in p[3] for x in itertools.product(*y)]
        
        # The expanded selectors must comprise the same number of identifiers:
        assert len(ids_1) == len(ids_3)        
        p[0] = [a+b for (a, b) in zip(ids_1, ids_3)]

    @classmethod
    def p_selector_selector_plus_level(cls, p):
        'selector : selector PLUS level'
        p[0] = [x+[p[3]] for x in p[1]]

    @classmethod
    def p_selector_selector_level(cls, p):
        'selector : selector level'
        p[0] = [x+[p[2]] for x in p[1]]

    @classmethod
    def p_selector_level(cls, p):
        'selector : level'
        p[0] = [[p[1]]]

    @classmethod
    def p_level(cls, p):
        '''level : ASTERISK
                 | INTEGER
                 | INTEGER_SET
                 | INTERVAL
                 | STRING
                 | STRING_SET'''
        p[0] = p[1]

    @classmethod
    def p_error(cls, p):
        raise ValueError('Cannot parse selector - syntax error: %s' % p)

    @classmethod
    def tokenize(cls, selector):
        """
        Tokenize a selector string.

        Parameters
        ----------
        selector : str
            Selector string.

        Returns
        -------
        token_list : list
            List of tokens extracted by ply.
        """

        cls.lexer.input(selector)
        token_list = []
        while True:
            token = cls.lexer.token()
            if not token: break
            token_list.append(token)
        return token_list

    @classmethod
    def parse(cls, selector):
        """
        Parse a selector string into tokens.

        Parameters
        ----------
        selector : str
            Selector string.

        Returns
        -------
        parse_list : list
            List of lists containing the tokens corresponding to each individual
            selector in the string.

        Notes
        -----
        This method does not expand selectors into the tokens corresponding to
        individual port identifiers.

        See Also
        --------
        PathLikeSelector.expand
        """

        if re.search('^\s*$', selector):
            return [[]]
        else:
            return cls.parser.parse(selector, lexer=cls.lexer)

    @classmethod
    def is_identifier(cls, s):
        """
        Check whether a selector or token sequence can identify a single port.

        Parameters
        ----------
        s : sequence, str, or unicode
            Selector string (e.g., '/foo[0:2]'), sequence of token sequences
            (e.g., [['foo', (0, 2)]]), or sequence of tokens (e.g., ['foo', 0]).
        
        Returns
        -------
        result : bool
            True for a sequence containing only strings and/or integers
            (e.g., ['foo', 0]) or a selector string that expands into a 
            single sequence of strings and/or integers (e.g., [['foo', 0]]).

        Notes
        -----
        Can check sequences of tokens (even though a sequence of tokens is not a
        valid selector).
        """
        
        if np.iterable(s):
            
            # Try to expand string:
            if type(s) in [str, unicode]:
                try:
                    s_exp = cls.expand(s)
                except:
                    return False
                else:
                    if len(s_exp) == 1:
                        return True
                    else:
                        return False

            # If all entries are lists or tuples, try to expand:
            elif all([(type(x) in [list, tuple]) for x in s]):
                if len(cls.expand(s)) == 1:
                    return True
                else:
                    return False

            # A sequence of integers and/or strings is a valid port identifier:
            elif set(map(type, s)).issubset([int, str, unicode]):               
                return True
            else:
                return False

        # A non-iterable cannot be a valid identifier:
        else:
            return False

    @classmethod
    def to_identifier(cls, s):
        """
        Convert an expanded selector or token sequence into a single port identifier string.

        Parameters
        ----------
        s : sequence
            Expanded selector (i.e., a sequence of sequences) or a sequence of 
            string or integer tokens.

        Returns
        -------
        s : str
            Port identifier string.

        Notes
        -----
        Accepts sequences of tokens as well as expanded selectors (even though 
        a sequence of tokens is not a valid selector).
        """

        assert type(s) in [list, tuple]
        if set(map(type, s)).issubset([int, str, unicode]):
            tokens = s
        else:
            assert len(s) == 1
            tokens = s[0]

        result = ''
        for t in tokens:
            if type(t) == str:
                result += '/'+t
            elif type(t) == int:
                result += '[%s]' % t
            else:
                raise ValueError('Cannot convert to single port identifier.')
        return result

    @classmethod
    def is_ambiguous(cls, selector):
        """
        Check whether a selector cannot be expanded into an explicit list of identifiers.

        A selector is ambiguous if it contains the symbols '*' or '[0:]' (i.e., a
        range with no upper bound).

        Parameters
        ----------
        selector : str or sequence
            Selector string (e.g., '/foo[0:2]') or sequence of token sequences
            (e.g., [['foo', (0, 2)]]).

        Returns
        -------
        result : bool
            True if the selector is ambiguous, False otherwise.
        """

        if type(selector) in [str, unicode]:
            if re.search(r'(?:\*)|(?:\:\])', selector):
                return True
            else:
                return False
        elif type(selector) in [list, tuple]:
            for tokens in selector:
                for token in tokens:
                    if token == '*' or \
                       (type(token) == tuple and token[1] == np.inf):
                        return True
            return False
        else:
            raise ValueError('invalid selector type')

    @classmethod
    def is_selector_empty(cls, selector):
        """
        Check whether a string or sequence is an empty selector.

        Parameters
        ----------
        s : str, unicode, or sequence
            String or sequence to test.
        
        Returns
        -------
        result : bool
            True if `s` is a sequence containing empty sequences or a null
            string, False otherwise.

        Notes
        -----
        Ambiguous selectors are not deemed to be empty.
        """
        
        if type(selector) in [str, unicode] and \
           re.search('^\s*$', selector):
            return True
        if type(selector) in [list, tuple] and \
             all([len(x) == 0 for x in selector]):
                return True
        return False

    @classmethod
    def is_selector_seq(cls, s):
        """
        Check whether a sequence is a valid selector.

        Parameters
        ----------
        s : sequence
            Sequence to test.

        Returns
        -------
        result : bool
            True if a sequence of valid token sequences
            (e.g., [['foo', (0, 2)]], [['bar', 'baz'], ['qux', 0]]),
            False otherwise.

        Note
        ----
        An empty sequence (e.g., []) is deemed to be a valid selector.
        """

        assert np.iterable(s)
        for tokens in s:

            # The selector must contain sequences of tokens:
            if not np.iterable(tokens):
                return False

            # Each token must either be a string, integer, 2-element tuple,
            # list of strings, or list of integers:
            for token in tokens:
                if type(token) == tuple:
                    if len(token) != 2:
                        return False
                elif type(token) == list:
                    token_types = set(map(type, token))
                    if not (token_types.issubset([str, unicode]) or \
                            token_types == set([int])):
                        return False
                elif type(token) not in [str, unicode, int]:
                    return False

        # All tokens are valid:
        return True
        
    @classmethod
    def is_selector_str(cls, s):
        """
        Check whether a string is a valid selector.

        Parameters
        ----------
        s : str, unicode
            String to test.

        Returns
        -------
        result : bool
            True if the specified selector is a parseable string 
            (e.g., '/foo[0:2]'), False otherwise.
        """

        assert type(s) in [str, unicode]
        try:
            cls.parse(s)
        except:
            return False
        else:
            return True

    @classmethod
    def is_selector(cls, s):
        """
        Check whether a string or sequence is a valid selector.

        Parameters
        ----------
        s : str, unicode, or sequence
            String or sequence to test.

        Returns
        -------
        result : bool
            True if the specified selector is a parseable string (e.g.,
            '/foo[0:2]') or a sequence of valid token sequences.
            (e.g., [['foo', (0, 2)]], [['bar', 'baz'], ['qux', 0]]).
        """

        if type(s) in [str, unicode]:
            return cls.is_selector_str(s)
        elif np.iterable(s):
            return cls.is_selector_seq(s)
        else:
            return False

    @classmethod
    def expand(cls, selector):
        """
        Expand an unambiguous selector into a list of identifiers.

        Parameters
        ----------
        selector : str, unicode, or sequence
            Selector string (e.g., '/foo[0:2]') or sequence of token sequences
            (e.g., [['foo', (0, 2)]]).

        Returns
        -------
        result : list
            List of identifiers; each identifier is a tuple of unambiguous tokens.
        """
        
        assert cls.is_selector(selector)
        assert not cls.is_ambiguous(selector)

        if type(selector) in [str, unicode]:
            p = cls.parse(selector)
        elif np.iterable(selector):
            
            # Copy the selector to avoid modifying it:
            p = copy.copy(selector) 
        else:
            raise ValueError('invalid selector type')
        for i in xrange(len(p)):

            # p[i] needs to be mutable:
            p[i] = list(p[i])

            for j in xrange(len(p[i])):
                if type(p[i][j]) in [int, str, unicode]:
                    p[i][j] = [p[i][j]]
                elif type(p[i][j]) == tuple:
                    p[i][j] = range(p[i][j][0], p[i][j][1])
        return [tuple(x) for y in p for x in itertools.product(*y)]
    
    @classmethod
    def is_expandable(cls, selector):
        """
        Check whether a selector can be expanded into multiple identifiers.

        Parameters
        ----------
        selector : str, unicode, or sequence
            Selector string (e.g., '/foo[0:2]') or sequence of token sequences
            (e.g., [['foo', (0, 2)]]).

        Returns
        -------
        result : bool
            True if the selector contains any intervals or sets of
            strings/integers, False otherwise. Ambiguous selectors are
            not deemed to be expandable, nor are fully expanded selectors.
        """

        assert cls.is_selector(selector)

        if cls.is_ambiguous(selector):
            return False
        if type(selector) in [str, unicode]:
            p = cls.parse(selector)
        elif type(selector) in [list, tuple]:
            p = selector
        else:
            raise ValueError('invalid selector type')
        for i in xrange(len(p)):
            for j in xrange(len(p[i])):
                if type(p[i][j]) in [int, str, unicode]:
                    p[i][j] = [p[i][j]]

                # Tuples must only contain 2 elements:
                elif type(p[i][j]) == tuple and len(p[i][j]) == 2:
                    p[i][j] = range(p[i][j][0], p[i][j][1])

                    # The presence of a range containing more than 1 element
                    # implies expandability:
                    if len(p[i][j]) > 1: return True                        
                elif type(p[i][j]) == list:

                    # The presence of a list containing more than 1 unique
                    # element implies expandability:
                    if len(set(p[i][j])) > 1: return True
                else:
                    raise ValueError('invalid selector contents')

        if len(set([tuple(x) for y in p for x in itertools.product(*y)])) > 1:
            return True
        else:
            return False
        
    @staticmethod
    def are_consecutive(int_list):
        """
        Check whether a list of integers is consecutive.

        Parameters
        ----------
        int_list : list of int
            List of integers

        Returns
        -------
        result : bool
            True if the integers are consecutive, false otherwise.
        
        Notes
        -----
        Does not assume that the list is sorted.
        """

        if set(np.diff(int_list)) == set([1]):
            return True
        else:
            return False

    @classmethod
    def collapse(cls, id_list):
        """
        Collapse a list of identifiers into a selector string.

        Parameters
        ----------
        id_list : list of tuple
            List of identifiers; each identifier is a list of token tuples.

        Returns
        -------
        selector : str
            String that expands into the given identifier list.

        Notes
        -----
        Expects all identifiers in the given list to have the same
        number of levels.
        """

        # XXX doesn't collapse expanded selectors such as /foo/xxx,/bar/yyy properly

        # Can only collapse list identifiers that all have the same number of
        # levels:
        assert len(set(map(len, id_list))) == 1

        # Collect all tokens for each level:
        levels = [[] for i in xrange(max(map(len, id_list)))]
        for i in xrange(len(id_list)):
            for j in xrange(len(id_list[i])):
                if not(id_list[i][j] in levels[j]):
                    levels[j].append(id_list[i][j])

        def collapse_level(level):
            """
            Recursively called function to collapse all values in a single level.
            """

            type_set = set(map(type, level))
            if type_set == set([int]):

                # If a level only contains consecutive integers, convert it into an
                # interval:
                level.sort()
                if cls.are_consecutive(level):
                    return ['[%s:%s]' % (min(level), max(level)+1)]

                # If a level contains nonconsecutive integers, convert it into a
                # list:
                else:
                    return ['['+','.join([str(i) for i in level])+']']
            elif type_set in set([str, unicode]):
                if len(level) == 1:
                    return level
                else:
                    return ['['+','.join([s for s in level])+']']
            else:
                level_int = sorted([x for x in level if type(x) == int])
                level_str = sorted([x for x in level if type(x) in [str, unicode]])
                return collapse_level(level_int)+collapse_level(level_str)

        # If a level contains multiple string AND integer tokens, convert it to
        # a list:

        collapsed_list = []
        for level in levels:
            collapsed_list.append(collapse_level(sorted(level)))
        selector_list = []
        for t in itertools.product(*collapsed_list):
            selector = ''
            for s in t:
                if s[0] == '[':
                    selector += s
                else:
                    selector = selector + '/' + s
            selector_list.append(selector)
        return ','.join(selector_list)

    @classmethod
    def are_disjoint(cls, *selectors):
        """
        Check whether several selectors are disjoint.

        Parameters
        ----------
        s0, s1, ... : str, unicode, or sequence
            Selectors to check. Each selector is either a string (e.g., 
            '/foo[0:2]') or sequence of token sequences
            (e.g., [['foo', (0, 2)]]).

        Returns
        -------
        result : bool
            True if none of the identifiers comprised by one selector are
            comprised by the other.

        Notes
        -----
        The selectors must not be ambiguous.

        The empty selector is deemed to be disjoint to all other selectors.
        """

        assert len(selectors) >= 1
        assert all(map(cls.is_selector, selectors))
        if len(selectors) == 1: return True            
        assert all(map(lambda s: not cls.is_ambiguous(s), selectors))

        # Expand selectors into sets of identifiers:
        ids = set()
        for selector in selectors:

            # Skip empty selectors; they are seemed to be disjoint to all
            # selectors:
            ids_new = set(map(tuple, cls.expand(selector)))
            if ids_new == set([()]):
                continue

            # If some identifiers are present in both the previous expanded
            # selectors and the current selector, the selectors cannot be disjoint:
            if ids.intersection(ids_new):
                return False
            else:
                ids = ids.union(ids_new)
        return True

    @classmethod
    def count_ports(cls, selector):
        """
        Count number of distinct port identifiers in unambigious selector.

        Parameters
        ----------
        selector : str, unicode, or sequence
            Selector string (e.g., '/foo[0:2]') or sequence of token sequences
            (e.g., [['foo', (0, 2)]]).

        Returns
        -------
        count : int
            Number of identifiers comprised by selector.
        """
        
        return len(cls.expand(selector))

    # Need to create cache here because one can't assign create a cache that is
    # an attribute of the classmethod itself:
    __max_levels_cache = {}
    @classmethod
    def max_levels(cls, selector):
        """
        Return maximum number of token levels in selector.

        Parameters
        ----------
        selector : str, unicode, or sequence
            Selector string (e.g., '/foo[0:2]') or sequence of token sequences
            (e.g., [['foo', (0, 2)]]).

        Returns
        -------
        count : int
            Maximum number of tokens in selector.
        """

        assert cls.is_selector(selector)

        # Handle unhashable selectors:
        try:
            hash(selector)
        except:
            h = msgpack.dumps(selector)
        else:
            h = selector

        # Use memoization:
        try:
            return cls.__max_levels_cache[h]
        except:
            if type(selector) in [str, unicode]:
                try:
                    count = max(map(len, cls.parse(selector)))
                except:
                    count = 0
            elif type(selector) in [list, tuple]:
                try:
                    count = max(map(len, selector))
                except:
                    count = 0
            else:
                raise ValueError('invalid selector type')
            cls.__max_levels_cache[h] = count
            return count

    @classmethod
    def _multiindex_row_in(cls, row, parse_list, start=None, stop=None):
        """
        Check whether a row in a MultiIndex matches a parsed selector.

        Check whether the entries in a (subinterval of a) given tuple of data
        corresponding to the entries of one row in a MultiIndex match the
        specified token values.

        Parameters
        ----------
        row : sequence
            Data corresponding to a single row of a MultiIndex.
        parse_list : list
            List of lists of token values extracted by ply.
        start, stop : int
            Start and end indices in `row` over which to test entries. If
            the 

        Returns
        -------
        result : bool
            True of all entries in specified subinterval of row match, 
            False otherwise.
        """

        row_sub = row[start:stop]
        for tokens in parse_list:

            # A single row will never match an empty token list:
            if not tokens:
                continue

            # Check whether all of the entries in `row_sub` match some list of
            # tokens. If this loop terminates prematurely because of a mismatch
            # between `row_sub` and some list of tokens in `parse_list`, it will
            # not return True; this forces checking of the subsequent token
            # lists:
            for i, token in enumerate(tokens):
                if token == '*':
                    continue
                elif type(token) in [int, str, unicode]:
                    if row_sub[i] != token:
                        break
                elif type(token) == list:
                    if row_sub[i] not in token:
                        break
                elif type(token) == tuple:
                    i_start, i_stop = token
                    if not(row_sub[i] >= i_start and row_sub[i] < i_stop):
                        break
                else:
                    continue
            else:
                return True

        # If the function still hasn't returned, no match was found:
        return False

    @classmethod
    def _index_row_in(cls, row, parse_list):
        """
        Check whether a row in an Index matches a parsed selector.

        Check whether a row label in an Index instance matches the
        specified token values.

        Parameters
        ----------
        row : scalar
            Data corresponding to a single row of an Index.
        parse_list : list
            List of lists of token values extracted by ply.

        Returns
        -------
        result : bool
            True of all entries in specified subinterval of row match, 
            False otherwise.
        """

        # Since `row` is a scalar, it need only match the sole entry of one of
        # the lists in `parse_list`:
        for tokens in parse_list:
            if not tokens:
                continue
            if len(tokens) > 1:
                raise ValueError('index row only is scalar')
            if tokens[0] == '*':
                return True
            elif type(tokens[0]) in [int, str, unicode]:
                if row == tokens[0]:
                    return True
            elif type(tokens[0]) == list:
                if row in tokens[0]:
                    return True
            elif type(tokens[0]) == tuple:
                i_start, i_stop = tokens[0]
                if row >= i_start and row < i_stop:
                    return True
            else:
                continue
        return False

    @classmethod
    def is_in(cls, s, t):
        """
        Check whether all of the identifiers in one selector are comprised by another.

        Parameters
        ----------
        s, t : str, unicode, or sequence
            Check whether selector `s` is in `t`. Each selector is either a
            string (e.g., '/foo[0:2]') or sequence of token sequences
            (e.g., [['foo', (0, 2)]]).

        Returns
        -------
        result : bool
            True if the first selector is in the second, False otherwise. If `s`
            is an empty selector, this method always returns True.
        """

        assert cls.is_selector(s)
        assert cls.is_selector(t)

        s_exp = set(cls.expand(s))
        if s_exp == set([()]):
            return True
        t_exp = set(cls.expand(t))
        if s_exp.issubset(t_exp):
            return True
        else:
            return False

    @classmethod
    def get_tuples(cls, df, selector, start=None, stop=None):
        """
        Return tuples containing index labels selected by specified selector.

        Parameters
        ----------
        df : pandas.DataFrame
            DataFrame instance on which to apply the selector.
        selector : str, unicode, or sequence
            Selector string (e.g., '/foo[0:2]') or sequence of token sequences
            (e.g., [['foo', (0, 2)]]).
        start, stop : int
            Start and end indices in `row` over which to test entries.
            If the index of `df` is an Index, these are ignored.

        Returns
        -------
        result : list
            List of tuples containing index labels for selected rows. If 
            `df.index` is an Index, the result is a list of labels.
        """

        assert cls.is_selector(selector)

        if type(selector) in [str, unicode]:
            try:
                tks = cls.expand(selector)
                # Check if interface is set for all values
                if not df.ix[:]['interface'].isnull().any():
                    tks = cls.expand(selector)
                    return df.ix[tks]['interface'].dropna().index.tolist()
                else:
                    t = []
                    for s in tks:
                        try:
                            df.ix[s]
                            t.append(s)
                        except:
                            pass
                    return t
            except:
                parse_list = cls.parse(selector)
        elif type(selector) in [list, tuple]:
            parse_list = selector
        else:
            raise ValueError('invalid selector type')        

        # The maximum number of tokens must not exceed the number of levels in the
        # DataFrame's MultiIndex:
        max_levels = max(map(len, parse_list))
        if max_levels > len(df.index.names[start:stop]):
            raise ValueError('Maximum number of levels in selector exceeds that of '
                             'DataFrame index')

        if isinstance(df.index, pd.MultiIndex):
            return [t for t in df.index \
                    if cls._multiindex_row_in(t, parse_list, start, stop)]
        else:
            return [(t,) for t in df.index \
                    if cls._index_row_in(t, parse_list)]

    @classmethod
    def get_index(cls, df, selector, start=None, stop=None, names=[]):
        """
        Return index corresponding to rows selected by specified selector.

        Parameters
        ----------
        df : pandas.DataFrame
            DataFrame instance on which to apply the selector.
        selector : str or unicode
            Row selector.
        start, stop : int
            Start and end indices in `row` over which to test entries.
        names : scalar or list
            Name or names of levels to use in generated index.

        Returns
        -------
        result : pandas.Index or pandas.MultiIndex
            Index that refers to the rows selected by the specified
            selector.
        """

        assert cls.is_selector(selector)

        tuples = cls.get_tuples(df, selector, start, stop)
        if not tuples:
            raise ValueError('no tuples matching selector found')

        # XXX This probably could be made faster by directly manipulating the
        # existing MultiIndex:
        if all(map(np.iterable, tuples)):
            if np.iterable(names) and names:
                return pd.MultiIndex.from_tuples(tuples, names=names)
            elif names:
                return pd.MultiIndex.from_tuples(tuples, names=[names])
            else:
                return pd.MultiIndex.from_tuples(tuples)
        else:
            if np.iterable(names) and names:
                return pd.Index(tuples, name=names[0])
            elif names:
                return pd.Index(tuples, name=names)
            else:
                return pd.Index(tuples)

    @classmethod
    def index_to_selector(cls, idx):
        """
        Convert an index into an expanded port selector.

        Parameters
        ----------
        idx : pandas.Index or pandas.MultiIndex
            Index containing port identifiers.
        
        Returns
        -------
        selector : list of tuple
            List of tuples corresponding to individual port identifiers.
        """

        if isinstance(idx, pd.MultiIndex):
            return idx.tolist()
        else:
            return [(i,) for i in idx.tolist()]

    @classmethod
    def pad_selector(cls, selector, max_len=None):
        """
        Expand and pad a selector with blank tokens.

        Expand a selector and pad those port identifier token sequences
        that contain fewer tokens than the specified maximum.

        Parameters
        ----------
        selector : str or sequence
            Selector strings (e.g., '/foo[0:2]') or sequence of token 
            sequences (e.g., [['foo', (0, 2)]]).
        max_len : int
            Maximum token sequence length to obtain with padding.
            If None, each sequence is padded to the maximum number of tokens
            per port identifier.

        Returns
        -------
        padded : sequence
            Sequence of token sequences padded with blank strings.
        """

        selector_expanded = cls.expand(selector)
        N = len(selector_expanded)        
        if max_len is None:
            max_len = max(map(len, selector_expanded)) if N else 0

        for i in xrange(N):
            n = len(selector_expanded[i])
            selector_expanded[i] = list(selector_expanded[i])
            if n < max_len:
                selector_expanded[i].extend(['' for k in xrange(max_len-n)])
        return selector_expanded

    @classmethod
    def make_index_two_concat(cls, sel_0, sel_1, names=[]):
        """
        Create an index from two selectors concatenated elementwise.

        Parameters
        ----------
        sel_0, sel_1 : str or sequence
            Selector strings (e.g., '/foo[0:2]') or sequence of token 
            sequences (e.g., [['foo', (0, 2)]]). Both of the selectors must
            comprise the same number of port identifiers.
        names : list
            Names of levels to use in generated MultiIndex. If no names are
            specified, the levels are assigned increasing integers starting with
            0 as their names.

        Returns
        -------
        result : pandas.MultiIndex
            MultiIndex whose rows are each the concatenation of the
            corresponding rows in `sel_0` and `sel_1`. Each row contains twice
            the maximum number of tokens in the two selectors.

        Notes
        -----
        The selectors may not contain ambiguous symbols such as '*' or '[:]'.
        """

        assert cls.is_selector(sel_0)
        assert not cls.is_ambiguous(sel_0)
        assert cls.is_selector(sel_1)
        assert not cls.is_ambiguous(sel_1)

        sels_0 = cls.expand(sel_0)
        sels_1 = cls.expand(sel_1)

        assert len(sels_0) == len(sels_1)
        N_sel = len(sels_0)

        levels = [[]]
        max_levels_0 = max(map(len, sels_0)) if N_sel else 0
        max_levels_1 = max(map(len, sels_1)) if N_sel else 0
        max_levels = max(max_levels_0, max_levels_1)

        selectors = []
        for i in xrange(N_sel):

            # Pad expanded selectors:
            sels_0[i] = list(sels_0[i])
            sels_1[i] = list(sels_1[i])

            n = len(sels_0[i])
            if n < max_levels:
                sels_0[i].extend(['' for k in xrange(max_levels-n)])
            m = len(sels_1[i])
            if m < max_levels:
                sels_1[i].extend(['' for k in xrange(max_levels-m)])

            # Concatenate:
            selectors.append(sels_0[i]+sels_1[i])

            # Extract level values:
            for k in xrange(max_levels*2):
                if len(levels) < k+1:
                    levels.append([])
                levels[k].append(selectors[-1][k])

        # Discard duplicate level values:
        levels = [sorted(set(level)) for level in levels]

        # Start with at least one label so that a valid Index will be returned
        # if the selector is empty:        
        labels = [[]]

        # Construct label indices:
        for i in xrange(N_sel):
            for j in xrange(max_levels*2):
                if len(labels) < j+1:
                    labels.append([])
                labels[j].append(levels[j].index(selectors[i][j]))
                    
        if not names:
            names = range(len(levels))
        return pd.MultiIndex(levels=levels, labels=labels, names=names)

    @classmethod
    def make_index_two_prod(cls, sel_0, sel_1, names=[]):
        """
        Create an index from the product of two selectors.

        Parameters
        ----------
        sel_0, sel_1 : str or sequence
            Selector strings (e.g., '/foo[0:2]') or sequence of token 
            sequences (e.g., [['foo', (0, 2)]]).
        names : list
            Names of levels to use in generated MultiIndex. If no names are
            specified, the levels are assigned increasing integers starting with
            0 as their names.

        Returns
        -------
        result : pandas.MultiIndex
            MultiIndex whose rows are the product of the corresponding rows in
            `sel_0` and `sel_1`. Each row contains twice the maximum number of
            tokens in the two selectors.

        Notes
        -----
        The selectors may not contain ambiguous symbols such as '*' or '[:]'.
        """

        assert cls.is_selector(sel_0)
        assert not cls.is_ambiguous(sel_0)
        assert cls.is_selector(sel_1)
        assert not cls.is_ambiguous(sel_1)

        sels_0 = cls.expand(sel_0)
        sels_1 = cls.expand(sel_1)

        N_sel_0 = len(sels_0)
        N_sel_1 = len(sels_1)

        levels = [[]]
        max_levels_0 = max(map(len, sels_0)) if N_sel_0 else 0
        max_levels_1 = max(map(len, sels_1)) if N_sel_1 else 0
        max_levels = max(max_levels_0, max_levels_1)

        selectors = []
        for i, j in itertools.product(xrange(N_sel_0), xrange(N_sel_1)):

            # Pad expanded selectors:
            sels_0[i] = list(sels_0[i])
            sels_1[j] = list(sels_1[j])

            n = len(sels_0[i])
            if n < max_levels:
                sels_0[i].extend(['' for k in xrange(max_levels-n)])
            m = len(sels_1[j])
            if m < max_levels:
                sels_1[j].extend(['' for k in xrange(max_levels-m)])

            # Concatenate:
            selectors.append(sels_0[i]+sels_1[j])

            # Extract level values:
            for k in xrange(max_levels*2):
                if len(levels) < k+1:
                    levels.append([])
                levels[k].append(selectors[-1][k])

        # Discard duplicate level values:
        levels = [sorted(set(level)) for level in levels]
<<<<<<< HEAD
        
=======

>>>>>>> cbc1bf2d
        # Start with at least one label so that a valid Index will be returned
        # if the selector is empty:        
        labels = [[]]

        # Construct label indices:
        N_sel = N_sel_0*N_sel_1
        for i in xrange(N_sel):
            for j in xrange(max_levels*2):
                if len(labels) < j+1:
                    labels.append([])
                labels[j].append(levels[j].index(selectors[i][j]))
                    
        if not names:
            names = range(len(levels))
        return pd.MultiIndex(levels=levels, labels=labels, names=names)

    @classmethod
    def make_index(cls, selector, names=[]):
        """
        Create an index from the specified selector.

        Parameters
        ----------
        selector : str or sequence
            Selector string (e.g., '/foo[0:2]') or sequence of token 
            sequences (e.g., [['foo', (0, 2)]]).            
        names : list
            Names of levels to use in generated MultiIndex. If no names are
            specified, the levels are assigned increasing integers starting with
            0 as their names.

        Returns
        -------
        result : pandas.Index or pandas.MultiIndex
            MultiIndex corresponding to the specified selector. If the selector
            only contains a single level, an Index is returned (this is due to a
            pecularity of pandas).

        Notes
        -----
        The selector may not contain ambiguous symbols such as '*' or '[:]'.
        """

        assert cls.is_selector(selector)
        assert not cls.is_ambiguous(selector)

        selectors = cls.expand(selector)

        N_sel = len(selectors)
        lens =  map(len, selectors)
        max_levels = max(lens) if N_sel else 0
        

        # NaNs in index are not supported by MultiIndex. Create from tuples
        # only if all selectors have same levels.
        if len(set(lens)) == 1:
            if not names:
                names = range(max_levels)
                
            if selectors == [()]:
                return pd.MultiIndex(levels=[[]], labels=[[]], names=names)
            else:
                return pd.MultiIndex.from_tuples(selectors, names=names)
        

        
        # Start with at least one level so that a valid Index will be returned
        # if the selector is empty:
        levels = [[]]

        # Accumulate unique values for each level of the MultiIndex:
        for i in xrange(N_sel):

            # Pad expanded selectors:
            selectors[i] = list(selectors[i])
            n = len(selectors[i])
            if n < max_levels:
                selectors[i].extend(['' for k in xrange(max_levels-n)])
            for j in xrange(max_levels):
                if len(levels) < j+1:
                    levels.append([])
                levels[j].append(selectors[i][j])

        # Discard duplicates:
        levels = [sorted(set(level)) for level in levels]
            
        # Start with at least one label so that a valid Index will be returned
        # if the selector is empty:        
        labels = [[]]

        # Construct label indices:
        for i in xrange(N_sel):
            for j in xrange(max_levels):
                if len(labels) < j+1:
                    labels.append([])
                labels[j].append(levels[j].index(selectors[i][j]))
                    
        if not names:
            names = range(len(levels))
        return pd.MultiIndex(levels=levels, labels=labels, names=names)

    @classmethod
    def select(cls, df, selector, start=None, stop=None):
        """
        Select rows from DataFrame using a path-like selector.

        Parameters
        ----------
        df : pandas.DataFrame
            DataFrame instance on which to apply the selector.
        selector : str, unicode, or sequence
            Selector string (e.g., '/foo[0:2]') or sequence of token sequences
            (e.g., [['foo', (0, 2)]]).            
        start, stop : int
            Start and end indices in `row` over which to test entries.

        Returns
        -------
        result : pandas.DataFrame
            DataFrame containing selected rows.
        """

        assert cls.is_selector(selector)
        if type(selector) in [str, unicode]:
            if len(df.index.names[start:stop])>1:
                try:
                    tks = cls.expand(selector)
                    return df[tks]
                except:
                    pass
            parse_list = cls.parse(selector)
        elif type(selector) in [list, tuple]:
            try:
                tks = cls.expand(selector)
                return df[tks]
            except:
                pass
            parse_list = selector
        else:
            raise ValueError('invalid selector type')

        # The number of tokens must not exceed the number of levels in the
        # DataFrame's MultiIndex; the maximum number of levels in a selector
        # containing no identifiers is obviously 0:
        max_levels = max(map(len, parse_list)) if len(parse_list) else 0
        if max_levels > len(df.index.names[start:stop]):
            raise ValueError('Number of levels in selector exceeds number in row subinterval')

        if type(df.index) == pd.MultiIndex:
            return df.select(lambda row: cls._multiindex_row_in(row, parse_list, 
                                                                start, stop))
        else:
            return df.select(lambda row: cls._index_row_in(row, parse_list))

# Set the option optimize=1 in the production version; need to perform these
# assignments after definition of the rest of the class because the class'
# internal namespace can't be accessed within its body definition:
PathLikeSelector.lexer = lex.lex(module=PathLikeSelector)
PathLikeSelector.parser = yacc.yacc(module=PathLikeSelector, 
                                    debug=0, write_tables=0)

class PortMapper(object):
    """
    Maps a numpy array to/from path-like port identifiers.

    Examples
    --------
    >>> data = np.array([1, 0, 3, 2, 5, 2])
    >>> pm = PortMapper(data, '/d[0:5]')
    >>> print pm['/d[1]']
    array([0])
    >>> print pm['/d[2:4]']
    array([3, 2])

    Parameters
    ----------
    data : numpy.ndarray
        Data to map to ports.
    selector : str, unicode, or sequence
        Selector string (e.g., '/foo[0:2]') or sequence of token sequences
        (e.g., [['foo', (0, 2)]]) to map to `data`.
    idx : sequence
        Indices of elements in the specified array to map to ports. If no
        indices are specified, the entire array is mapped to the ports 
        specified by the given selector.

    Attributes
    ----------
    data : numpy.ndarray
        Data that has been mapped to ports.
    index : pandas.MultiIndex
        Index of port identifiers.
    portmap : pandas.Series
        Map of port identifiers to integer indices into `data`.

    Notes
    -----
    The selectors may not contain any '*' or '[:]' characters.
    """

    def __init__(self, data, selector, idx=None):

        # Can currently only handle unidimensional data structures:
        assert np.ndim(data) == 1
        assert type(data) == np.ndarray

        # Save a reference to the specified array:
        self.data = data

        self.sel = PathLikeSelector()
        if idx is None:
            self.portmap = pd.Series(data=np.arange(len(data)))
        else:
            self.portmap = pd.Series(data=np.asarray(idx))        
        self.portmap.index = self.sel.make_index(selector)

    @property
    def index(self):
        """
        PortMapper index.
        """
        
        return self.portmap.index
    @index.setter
    def index(self, i):
        self.portmap.index = i

    def get(self, selector):
        """
        Retrieve mapped data specified by given selector.

        Parameters
        ----------
        selector : str, unicode, or sequence
            Selector string (e.g., '/foo[0:2]') or sequence of token sequences
            (e.g., [['foo', (0, 2)]]).

        Returns
        -------
        result : numpy.ndarray
            Selected data.
        """
        return self.data[np.asarray(self.sel.select(self.portmap, selector).dropna().values, dtype=np.int)]

    def get_ports(self, f):
        """
        Select ports using a data selection function.

        Parameters
        ----------
        f : callable or sequence
            If callable, treat as elementwise selection function to apply to 
            the mapped data array. If a sequence, treat as an index into the
            mapped data array.
        
        Returns
        -------
        s : list of tuple
            Expanded port identifiers selected by the specified function
            or boolean array.
        """

        assert callable(f) or (np.iterable(f) and len(f) == len(self.data))
        if callable(f):
            idx = self.portmap[f(self.data)].index
        else:
            idx = self.portmap[f].index
        return self.sel.index_to_selector(idx)

    def get_ports_nonzero(self):
        """
        Select ports with nonzero data.

        Returns
        -------
        s : list of tuple
            Expanded port identifiers whose corresponding data is nonzero.
        """
        return self.get_ports(lambda x: np.nonzero(x)[0])

    def get_ports_as_inds(self, f):
        """
        Select integer indices corresponding to ports in map.
        
        Examples
        --------
        >>> import numpy as np
        >>> pm = PortMapper(np.array([0, 1, 0, 1, 0]), '/a[0:5]')
        >>> pm.get_ports_as_inds(lambda x: np.asarray(x, dtype=np.bool))
        array([1, 3])

        Parameters
        ----------
        f : callable or sequence
            If callable, treat as elementwise selection function to apply to 
            the mapped data array. If a sequence, treat as an index into the
            mapped data array.

        Returns
        -------
        inds : numpy.ndarray of int
            Integer indices of selected ports. 
        """

        assert callable(f) or (np.iterable(f) and len(f) == len(self.data))
        if callable(f):
            v = self.portmap[f(self.data)].values
        else:
            v = self.portmap[f].values
        return v

    def inds_to_ports(self, inds):
        """
        Convert list of integer indices to port identifiers.

        Examples
        --------
        >>> import numpy as np
        >>> pm = PortMapper(np.random.rand(10), '/a[0:5],/b[0:5]')
        >>> pm.inds_to_ports([4, 5])
        [('a', 4), ('b', 0)]

        Parameters
        ----------
        inds : array_like of int
            Integer indices of ports.

        Returns
        -------
        t : list of tuple
            Expanded port identifiers.
        """

        return self.portmap[self.portmap.isin(inds)].index.tolist()

    def ports_to_inds(self, selector):
        """
        Convert port selector to list of integer indices.

        Examples
        --------
        >>> import numpy as np
        >>> pm = PortMapper(np.random.rand(10), '/a[0:5],/b[0:5]')
        >>> pm.ports_to_inds('/a[4],/b[0]')
        array([4, 5])

        Parameters
        ----------
        selector : str, unicode, or sequence
            Selector string (e.g., '/foo[0:2]') or sequence of token sequences
            (e.g., [['foo', (0, 2)]]).

        Returns
        -------
        inds : numpy.ndarray of int
            Integer indices of ports comprised by selector. 
        """

        return self.sel.select(self.portmap, selector).dropna().values

    def set(self, selector, data):
        """
        Set mapped data specified by given selector.

        Parameters
        ----------
        selector : str, unicode, or sequence
            Selector string (e.g., '/foo[0:2]') or sequence of token sequences
            (e.g., [['foo', (0, 2)]]).            
        data : numpy.ndarray
            Array of data to save.
        """
        # sel.select will return a Series with nan for selector [()], hence dropna
        # is necessary here
        self.data[np.asarray(self.sel.select(self.portmap, selector).dropna().values, dtype=np.int)] = data

    __getitem__ = get
    __setitem__ = set

    def __repr__(self):
        return 'map:\n'+self.portmap.__repr__()+'\n\ndata:\n'+self.data.__repr__()<|MERGE_RESOLUTION|>--- conflicted
+++ resolved
@@ -1297,11 +1297,7 @@
 
         # Discard duplicate level values:
         levels = [sorted(set(level)) for level in levels]
-<<<<<<< HEAD
-        
-=======
-
->>>>>>> cbc1bf2d
+
         # Start with at least one label so that a valid Index will be returned
         # if the selector is empty:        
         labels = [[]]
