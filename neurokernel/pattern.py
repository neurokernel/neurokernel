#!/usr/bin/env python

"""
Represent connectivity pattern using pandas DataFrame.
"""

from collections import OrderedDict
import itertools
import re

import networkx as nx
import numpy as np
import pandas as pd

from plsel import Selector, SelectorMethods
from pm import BasePortMapper

class Interface(object):
    """
    Container for set of interface comprising ports.

    This class contains information about a set of interfaces comprising
    path-like identifiers and the attributes associated with them.
    By default, each port must have at least the following attributes;
    other attributes may be added:

    - interface - indicates which interface a port is associated with.
    - io - indicates whether the port receives input ('in') or
      emits output ('out').
    - type - indicates whether the port emits/receives spikes or
      graded potentials.

    All port identifiers in an interface must be unique. For two interfaces
    to be deemed compatible, they must contain the same port identifiers and
    their identifiers' 'io' attributes must be the inverse of each other
    (i.e., every 'in' port in one interface must be mirrored by an 'out' port
    in the other interface.

    Examples
    --------
    >>> i = Interface('/foo[0:4],/bar[0:3]')
    >>> i['/foo[0:2]', 'interface', 'io', 'type'] = [0, 'in', 'spike']
    >>> i['/foo[2:4]', 'interface', 'io', 'type'] = [1, 'out', 'spike']

    Attributes
    ----------
    data : pandas.DataFrame
        Port attribute data.
    index : pandas.MultiIndex
        Index of port identifiers.

    Parameters
    ----------
    selector : str, unicode, or sequence
            Selector string (e.g., 'foo[0:2]') or sequence of token
            sequences (e.g., [['foo', (0, 2)]]) describing the port
            identifiers comprised by the interface.
    columns : list, default = ['interface', 'io', 'type']
        Data column names.

    See Also
    --------
    plsel.SelectorMethods
    """

    def __init__(self, selector='', columns=['interface', 'io', 'type']):

        # All ports in an interface must contain at least the following
        # attributes:
        assert set(columns).issuperset(['interface', 'io', 'type'])
        self.sel = SelectorMethods()
        assert not(self.sel.is_ambiguous(selector))
        self.num_levels = self.sel.max_levels(selector)
        names = [i for i in xrange(self.num_levels)]
        idx = self.sel.make_index(selector, names)
        self.__validate_index__(idx)
        self.data = pd.DataFrame(index=idx, columns=columns, dtype=object)

        # Dictionary containing mappers for different port types:
        self.pm = {}

    def __validate_index__(self, idx):
        """
        Raise an exception if the specified index will result in an invalid interface.
        """

        if idx.duplicated().any():
            raise ValueError('Duplicate interface index entries detected.')

    def __getitem__(self, key):
        if type(key) == tuple and len(key) > 1:
            return self.sel.select(self.data[list(key[1:])], key[0])
        else:
            return self.sel.select(self.data, key)

    def __setitem__ambiguous__(self, key, value):
        if type(key) == tuple:
            selector = key[0]
        else:
            selector = key

        # Ensure that the specified selector can actually be used against the
        # Interface's internal DataFrame:
        try:
            idx = self.sel.get_index(self.data, selector,
                                     names=self.data.index.names)
        except ValueError:
            raise ValueError('cannot create index with '
                             'selector %s and column names %s' \
                             % (selector, str(self.data.index.names)))

        # If the data specified is not a dict, convert it to a dict:
        if type(key) == tuple and len(key) > 1:
            if np.isscalar(value):
                data = {k:value for k in key[1:]}
            elif type(value) == dict:
                data = value
            elif np.iterable(value) and len(value) <= len(key[1:]):
                data={k:v for k, v in zip(key[1:], value)}
            else:
                raise ValueError('cannot assign specified value')
        else:
            if np.isscalar(value):
                data = {self.data.columns[0]: value}
            elif type(value) == dict:
                data = value
            elif np.iterable(value) and len(value) <= len(self.data.columns):
                data={k:v for k, v in zip(self.data.columns, value)}
            else:
                raise ValueError('cannot assign specified value')

        for k, v in data.iteritems():
            self.data[k].ix[idx] = v

    def __setitem__(self, key, value):
        if type(key) == tuple:
            selector = key[0]
        else:
            selector = key

        # Fall back to slower method if the selector is ambiguous:
        if self.sel.is_ambiguous(selector):
            self.__setitem__ambiguous__(key, value)
            return
        else:
            selector = Selector(selector)

        # Don't waste time trying to do anything if the selector is empty:
        if not selector.nonempty:
            return

        # If the number of specified identifiers doesn't exceed the size of the
        # data array, enlargement by specifying identifiers that are not in
        # the index will not occur:
        assert len(selector) <= len(self.data)

        # If the data specified is not a dict, convert it to a dict:
        if type(key) == tuple and len(key) > 1:
            if np.isscalar(value):
                data = {k:value for k in key[1:]}
            elif type(value) == dict:
                data = value
            elif np.iterable(value) and len(value) <= len(key[1:]):
                data={k:v for k, v in zip(key[1:], value)}
            else:
                raise ValueError('cannot assign specified value')
        else:
            if np.isscalar(value):
                data = {self.data.columns[0]: value}
            elif type(value) == dict:
                data = value
            elif np.iterable(value) and len(value) <= len(self.data.columns):
                data={k:v for k, v in zip(self.data.columns, value)}
            else:
                raise ValueError('cannot assign specified value')

        if selector.max_levels == 1:
            s = [i for i in itertools.chain(*selector.expanded)]
        else:
            s = self.sel.pad_selector(selector.expanded,
                                      len(self.index.levshape))
        for k, v in data.iteritems():
            self.data[k].ix[s] = v

    @property
    def index(self):
        """
        Interface index.
        """

        return self.data.index

    @index.setter
    def index(self, i):
        self.data.index = i

    @property
    def interface_ids(self):
        """
        Interface identifiers.
        """

        return set(self.data['interface'])

    @property
    def io_inv(self):
        """
        Returns new Interface instance with inverse input-output attributes.

        Returns
        -------
        i : Interface
            Interface instance whose 'io' attributes are the inverse of those of
        the current instance.
        """

        data_inv = self.data.copy()
        f = lambda x: 'out' if x == 'in' else \
            ('in' if x == 'out' else x)
        data_inv['io'] = data_inv['io'].apply(f)
        return self.from_df(data_inv)

    @property
    def idx_levels(self):
        """
        Number of levels in Interface index.
        """

        if isinstance(self.data.index, pd.MultiIndex):
            return len(self.index.levels)
        else:
            return 1

    def clear(self):
        """
        Clear all ports in class instance.
        """

        self.data.drop(self.data.index, inplace=True)

    def data_select(self, f, inplace=False):
        """
        Restrict Interface data with a selection function.

        Returns an Interface instance containing only those rows
        whose data is passed by the specified selection function.

        Parameters
        ----------
        f : function
            Selection function with a single dict argument whose keys
            are the Interface's data column names.
        inplace : bool, default=False
            If True, update and return the given Interface instance.
            Otherwise, return a new instance.

        Returns
        -------
        i : Interface
            Interface instance containing data selected by `f`.
        """

        assert callable(f)
        result = self.data[f(self.data)]
        if inplace:
            self.data = result
            return self
        else:
            return Interface.from_df(result)

    @classmethod
    def from_df(cls, df):
        """
        Create an Interface from a properly formatted DataFrame.

        Examples
        --------
        >>> import plsel, pattern
        >>> import pandas
        >>> idx = plsel.SelectorMethods.make_index('/foo[0:2]')
        >>> data = [[0, 'in', 'spike'], [1, 'out', 'gpot']]
        >>> columns = ['interface', 'io', 'type']
        >>> df = pandas.DataFrame(data, index=idx, columns=columns)
        >>> i = pattern.Interface.from_df(df)

        Parameters
        ----------
        df : pandas.DataFrame
            DataFrame with a MultiIndex and data columns 'interface',
            'io', and 'type' (additional columns may also be present).

        Returns
        -------
        i : Interface
            Generated Interface instance.

        Notes
        -----
        The contents of the specified DataFrame instance are copied into the
        new Interface instance.
        """

        assert set(df.columns).issuperset(['interface', 'io', 'type'])
        if isinstance(df.index, pd.MultiIndex):
            if len(df.index):
                i = cls(df.index.tolist(), df.columns)
            else:
                i = cls([()], df.columns)
        elif isinstance(df.index, pd.Index):
            if len(df.index):
                i = cls([(s,) for s in df.index.tolist()], df.columns)
            else:
                i = cls([()], df.columns)
        else:
            raise ValueError('invalid index type')
        i.data = df.copy()
        i.__validate_index__(i.index)
        return i

    @classmethod
    def from_csv(cls, file_name, **kwargs):
        """
        Create an Interface from a properly formatted CSV file.

        Parameters
        ----------
        file_name : str
            File name of CSV file containing interface data.
        kwargs : dict
            Options to pass to `DataFrame.from_csv()`

        Returns
        -------
        i : Interface
            Generated Interface instance.
        """

        df = pd.DataFrame.from_csv(file_name, **kwargs)
        return cls.from_df(df)

    @classmethod
    def from_dict(cls, d):
        """
        Create an Interface from a dictionary of selectors and data values.

        Examples
        --------
        >>> d = {'/foo[0]': [0, 'in', 'gpot'], '/foo[1]': [1, 'in', 'gpot']}
        >>> i = Interface.from_dict(d)

        Parameters
        ----------
        d : dict
            Dictionary that maps selectors to the data that should be associated
            with the corresponding ports. If a scalar, the data is assigned to
            the first attribute; if an iterable, the data is assigned to the
            attributes in order.

        Returns
        -------
        i : Interface
            Generated interface instance.
        """

        i = cls(','.join(d.keys()))
        for k, v in d.iteritems():
            i[k] = v
        i.data.sort_index(inplace=True)
        return i

    @classmethod
    def from_graph(cls, g):
        """
        Create an Interface from a NetworkX graph.

        Examples
        --------
        >>> import networkx as nx
        >>> g = nx.Graph()
        >>> g.add_node('/foo[0]', interface=0, io='in', type='gpot')
        >>> g.add_node('/foo[1]', interface=0, io='in', type='gpot')
        >>> i = Interface.from_graph(g)

        Parameters
        ----------
        g : networkx.Graph
            Graph whose node IDs are path-like port identifiers. The node attributes
            are assigned to the ports.

        Returns
        -------
        i : Interface
            Generated interface instance.
        """

        assert isinstance(g, nx.Graph)
        return cls.from_dict(g.node)

    @classmethod
    def from_selectors(cls, sel, sel_in='', sel_out='',
                       sel_spike='', sel_gpot='', *sel_int_list):
        """
        Create an Interface instance from selectors.

        Parameters
        ----------
        sel : str, unicode, or sequence
            Selector describing all ports comprised by interface.
        sel_in : str, unicode, or sequence
            Selector describing the interface's input ports.
        sel_out : str, unicode, or sequence
            Selector describing the interface's output ports.
        sel_spike : str, unicode, or sequence
            Selector describing the interface's spiking ports.
        sel_gpot : str, unicode, or sequence
            Selector describing the interface's graded potential ports.
        sel_int_list : list of str, unicode, or sequence
            Selectors consecutively describing the ports associated with interface 0,
            interface 1, etc.

        Returns
        -------
        i : Interface
            Generated interface instance.
        """

        i = cls(sel)
        i[sel_in, 'io'] = 'in'
        i[sel_out, 'io'] = 'out'
        i[sel_spike, 'type'] = 'spike'
        i[sel_gpot, 'type'] = 'gpot'
        for n, sel_int in enumerate(sel_int_list):
            i[sel_int, 'interface'] = n
        return i

    def gpot_ports(self, i=None, tuples=False):
        """
        Restrict Interface ports to graded potential ports.

        Parameters
        ----------
        i : int
            Interface identifier. If None, return all graded potential ports.
        tuples : bool
            If True, return a list of tuples; if False, return an
            Interface instance.

        Returns
        -------
        interface : Interface or list of tuples
            Either an Interface instance containing all graded potential ports and
            their attributes in the specified interface, or a list of tuples
            corresponding to the expanded ports.
        """

        if i is None:
            try:
                df = self.data[self.data['type'] == 'gpot']
            except:
                df = None
        else:
            try:
                df = self.data[(self.data['type'] == 'gpot') & \
                               (self.data['interface'] == i)]
            except:
                df = None
        if tuples:
            if df is None:
                return []
            else:
                return df.index.tolist()
        else:
            if df is None:
                return Interface()
            else:
                return self.from_df(df)

    def in_ports(self, i=None, tuples=False):
        """
        Restrict Interface ports to input ports.

        Parameters
        ----------
        i : int
            Interface identifier. If None, return all input ports.
        tuples : bool
            If True, return a list of tuples; if False, return an
            Interface instance.

        Returns
        -------
        interface : Interface or list of tuples
            Either an Interface instance containing all input ports and
            their attributes in the specified interface, or a list of tuples
            corresponding to the expanded ports.
        """

        if i is None:
            try:
                df = self.data[self.data['io'] == 'in']
            except:
                df = None
        else:
            try:
                df = self.data[(self.data['io'] == 'in') & \
                               (self.data['interface'] == i)]
            except:
                df = None
        if tuples:
            if df is None:
                return []
            else:
                return df.index.tolist()
        else:
            if df is None:
                return Interface()
            else:
                return self.from_df(df)

    def interface_ports(self, i=None, tuples=False):
        """
        Restrict Interface ports to specific interface.

        Parameters
        ----------
        i : int
            Interface identifier. If None, return all ports.
        tuples : bool
            If True, return a list of tuples; if False, return an
            Interface instance.

        Returns
        -------
        interface : Interface
            Either an Interface instance containing all ports and
            their attributes in the specified interface, or a list of tuples
            corresponding to the expanded ports.
        """

        if i is None:
            if tuples:
                return self.index.tolist()
            else:
                return self.copy()
        else:
            try:
                df = self.data[self.data['interface'] == i]
            except:
                df = None
            if tuples:
                if df is None:
                    return []
                else:
                    return df.index.tolist()
            else:
                if df is None:
                    return Interface()
                else:
                    return self.from_df(df)

    def _merge_on_interfaces(self, a, i, b):
        """
        Merge contents of this and another Interface instance.

        Notes
        -----
        If the number of levels in one Interface instance's DataFrame index is
        greater than that of the other, the number of levels in the index of the
        merged DataFrames instances is set to the former and the index with the
        smaller number is padded with blank entries to enable Panda's merge
        mechanism to function properly.
        """

        assert isinstance(i, Interface)
        df_left = self.data[self.data['interface'] == a]
        df_right = i.data[i.data['interface'] == b]
        n_left_names = len(self.data.index.names)
        n_right_names = len(i.data.index.names)

        # Pandas' merge mechanism fails if the number of levels in each of the
        # merged MultiIndex indices differs and there is overlap of more than
        # one level; we therefore pad the index with the smaller number of
        # levels before attempting the merge:
        if n_left_names > n_right_names:
            for n in xrange(i.num_levels, i.num_levels+(n_left_names-n_right_names)):
                new_col = str(n)
                df_right[new_col] = ''
                df_right.set_index(new_col, append=True, inplace=True)
        elif n_left_names < n_right_names:
            for n in xrange(self.num_levels, self.num_levels+(n_right_names-n_left_names)):
                new_col = str(n)
                df_left[new_col] = ''
                df_left.set_index(new_col, append=True, inplace=True)
        return pd.merge(df_left, df_right,
                        left_index=True,
                        right_index=True)

    def get_common_ports(self, a, i, b, t=None):
        """
        Get port identifiers common to this and another Interface instance.

        Parameters
        ----------
        a : int
            Identifier of interface in the current instance.
        i : Interface
            Interface instance containing the other interface.
        b : int
            Identifier of interface in instance `i`.
        t : str or unicode
            If not None, restrict output to those identifiers with the specified
            port type.

        Returns
        -------
        result : list of tuple
            Expanded port identifiers shared by the two specified Interface
            instances.

        Notes
        -----
        The number of levels of the returned port identifiers is equal to the
        maximum number of levels of this Interface instance.

        The order of the returned port identifiers is not guaranteed.
        """

        if t is None:
            x = self.data[self.data['interface'] == a]
            y = i.data[i.data['interface'] == b]
        else:
            x = self.data[(self.data['interface'] == a) & (self.data['type'] == t)]
            y = i.data[(i.data['interface'] == b) & (i.data['type'] == t)]
        if isinstance(x.index, pd.MultiIndex):
            x_list = [tuple(a for a in b if a != '') \
                      for b in x.index]
        else:
            x_list = [(a,) for a in x.index]
        if isinstance(y.index, pd.MultiIndex):
            y_list = [tuple(a for a in b if a != '') \
                      for b in y.index]
        else:
            y_list = [(a,) for a in y.index]

        return list(set(x_list).intersection(y_list))

    def is_compatible(self, a, i, b, allow_subsets=False):
        """
        Check whether two interfaces can be connected.

        Compares an interface in the current Interface instance with one in
        another instance to determine whether their ports can be connected.

        Parameters
        ----------
        a : int
            Identifier of interface in the current instance.
        i : Interface
            Interface instance containing the other interface.
        b : int
            Identifier of interface in instance `i`.
        allow_subsets : bool
            If True, interfaces that contain a compatible subset of ports are
            deemed to be compatible; otherwise, all ports in the two interfaces
            must be compatible.

        Returns
        -------
        result : bool
            True if both interfaces comprise the same identifiers, the set 'type'
            attributes for each matching pair of identifiers in the two
            interfaces match, and each identifier with an 'io' attribute set
            to 'out' in one interface has its 'io' attribute set to 'in' in the
            other interface.

        Notes
        -----
        Assumes that the port identifiers in both interfaces are sorted in the
        same order.
        """

        # Merge the interface data on their indices (i.e., their port identifiers):
        data_merged = self._merge_on_interfaces(a, i, b)

        # Check whether there are compatible subsets, i.e., at least one pair of
        # ports from the two interfaces that are compatible with each other:
        if allow_subsets:

            # If the interfaces share no identical port identifiers, they are
            # incompatible:
            if not len(data_merged):
                return False

            # Compatible identifiers must have the same non-null 'type'
            # attribute and their non-null 'io' attributes must be the inverse
            # of each other:
            if not data_merged.apply(lambda row: \
                    ((row['type_x'] == row['type_y']) or \
                     (pd.isnull(row['type_x']) and pd.isnull(row['type_y']))) and \
                    ((row['io_x'] == 'out' and row['io_y'] == 'in') or \
                     (row['io_x'] == 'in' and row['io_y'] == 'out') or \
                     (pd.isnull(row['io_x']) and pd.isnull(row['io_y']))),
                                     axis=1).any():
                return False

        # Require that all ports in the two interfaces be compatible:
        else:

            # If one interface contains identifiers not in the other, they are
            # incompatible:
            if len(data_merged) < max(len(self.data[self.data['interface'] == a]),
                                      len(i.data[i.data['interface'] == b])):
                return False

            # Compatible identifiers must have the same non-null 'type'
            # attribute and their non-null 'io' attributes must be the inverse
            # of each other:
            if not data_merged.apply(lambda row: \
                    ((row['type_x'] == row['type_y']) or \
                     (pd.isnull(row['type_x']) and pd.isnull(row['type_y']))) and \
                    ((row['io_x'] == 'out' and row['io_y'] == 'in') or \
                     (row['io_x'] == 'in' and row['io_y'] == 'out') or \
                     (pd.isnull(row['io_x']) and pd.isnull(row['io_y']))),
                                     axis=1).all():
                return False

        # All tests passed:
        return True

    def is_in_interfaces(self, s):
        """
        Check whether ports comprised by a selector are in the stored interfaces.

        Parameters
        ----------
        s : str or unicode
            Port selector.

        Returns
        -------
        result : bool
            True if the comprised ports are in any of the stored interfaces.
        """

        try:
            # Pad the expanded selector with blanks to prevent pandas from
            # spurious matches such as mistakenly validating '/foo' as being in
            # an Interface that only contains the ports '/foo[0:2]':
            idx = self.sel.expand(s, self.idx_levels)
            if not isinstance(self.data.index, pd.MultiIndex):
                idx = [x[0] for x in idx]
            d = self.data['interface'].ix[idx]

            if isinstance(d, int):
                return True
            if np.any(d.isnull().tolist()):
                return False
            else:
                return True
        except:
            return self.sel.is_in(s, self.index.tolist())

    def out_ports(self, i=None, tuples=False):
        """
        Restrict Interface ports to output ports.

        Parameters
        ----------
        i : int
            Interface identifier. If None, return all output ports.
        tuples : bool
            If True, return a list of tuples; if False, return an
            Interface instance.

        Returns
        -------
        interface : Interface or list of tuples
            Either an Interface instance containing all output ports and
            their attributes in the specified interface, or a list of tuples
            corresponding to the expanded ports.
        """

        if i is None:
            try:
                df = self.data[self.data['io'] == 'out']
            except:
                df = None
        else:
            try:
                df = self.data[(self.data['io'] == 'out') & \
                               (self.data['interface'] == i)]
            except:
                df = None
        if tuples:
            if df is None:
                return []
            else:
                return df.index.tolist()
        else:
            if df is None:
                return Interface()
            else:
                return self.from_df(df)

    def port_select(self, f, inplace=False):
        """
        Restrict Interface ports with a selection function.

        Returns an Interface instance containing only those rows
        whose ports are passed by the specified selection function.

        Parameters
        ----------
        f : function
            Selection function with a single tuple argument containing
            the various columns of the Interface instance's MultiIndex.
        inplace : bool, default=False
            If True, update and return the given Interface instance.
            Otherwise, return a new instance.

        Returns
        -------
        i : Interface
            Interface instance containing ports selected by `f`.
        """

        assert callable(f)
        if inplace:
            self.data = self.data.select(f)
            return self
        else:
            return Interface.from_df(self.data.select(f))

    def spike_ports(self, i=None, tuples=False):
        """
        Restrict Interface ports to spiking ports.

        Parameters
        ----------
        i : int
            Interface identifier. If None, return all spiking ports.
        tuples : bool
            If True, return a list of tuples; if False, return an
            Interface instance.

        Returns
        -------
        interface : Interface or list of tuples
            Either an Interface instance containing all spiking ports and
            their attributes in the specified interface, or a list of tuples
            corresponding to the expanded ports.
        """

        if i is None:
            try:
                df = self.data[self.data['type'] == 'spike']
            except:
                df = None
        else:
            try:
                df = self.data[(self.data['type'] == 'spike') & \
                               (self.data['interface'] == i)]
            except:
                df = None
        if tuples:
            if df is None:
                return []
            else:
                return df.index.tolist()
        else:
            if df is None:
                return Interface()
            else:
                return self.from_df(df)

    def to_selectors(self, i=None):
        """
        Retrieve Interface's port identifiers as list of path-like selectors.

        Parameters
        ----------
        i : int
            Interface identifier. If set to None, return all port identifiers.

        Returns
        -------
        selectors : list of str
            List of selector strings corresponding to each port identifier.
        """

        ids = self.to_tuples(i)
        result = []
        for t in ids:
            selector = ''
            for s in t:
                if type(s) in [str, unicode]:
                    selector += '/'+s
                else:
                    selector += '[%s]' % s
            result.append(selector)
        return result

    def to_tuples(self, i=None):
        """
        Retrieve Interface's port identifiers as list of tuples.

        Parameters
        ----------
        i : int
            Interface identifier. If set to None, return all port identifiers.

        Returns
        -------
        result : list of tuple
            List of token tuples corresponding to each port identifier.
        """

        if i is None:
            if isinstance(self.index, pd.MultiIndex):
                return self.index.tolist()
            else:
                return [(t,) for t in self.index]
        try:
            if isinstance(self.index, pd.MultiIndex):
                return self.data[self.data['interface'] == i].index.tolist()
            else:
                return [(t,) for t in self.data[self.data['interface'] == i].index]
        except:
            return []

    def which_int(self, s):
        """
        Return the interface containing the identifiers comprised by a selector.

        Parameters
        ----------
        selector : str or unicode
            Port selector.

        Returns
        -------
        i : set
            Set of identifiers for interfaces that contain ports comprised by
            the selector.
        """

        try:
            idx = self.sel.expand(s, self.idx_levels)
            if not isinstance(self.data.index, pd.MultiIndex):
                idx = [x[0] for x in idx]
            d = self.data['interface'].ix[idx]
            s = set(d)
            s.discard(np.nan)
            return s
        except:
            try:
                s = set(self[s, 'interface'].values.flatten())

                # Ignore unset entries:
                s.discard(np.nan)
                return s
            except KeyError:
                return set()

    def __copy__(self):
        """
        Make a copy of this object.
        """

        return self.from_df(self.data)
    copy = __copy__
    copy.__doc__ = __copy__.__doc__

    def set_pm(self, t, pm):
        """
        Set port mapper associated with a specific port type.

        Parameters
        ----------
        t : str or unicode
            Port type.
        pm : neurokernel.plsel.BasePortMapper
            Port mapper to save.
        """

        # Ensure that the ports in the specified port mapper are a subset of
        # those in the interface associated with the specified type:
        assert isinstance(pm, BasePortMapper)
        if not self.sel.is_in(pm.index.tolist(),
                              self.pm[t].index.tolist()):
            raise ValueError('cannot set mapper using undefined selectors')
        self.pm[t] = pm.copy()

    def equals(self, other):
        """
        Check whether this interface is equivalent to another interface.

        Parameters
        ----------
        other : neurokernel.pattern.Interface
            Interface instance to compare to this Interface.

        Returns
        -------
        result : bool
            True if the interfaces are identical.

        Notes
        -----
        Interfaces containing the same rows in different orders are not
        regarded as equivalent.
        """

        assert isinstance(other, Interface)
        return self.data.equals(other.data)

    def __len__(self):
        return self.data.__len__()

    def __repr__(self):
        return 'Interface\n---------\n'+self.data.__repr__()

class Pattern(object):
    """
    Connectivity pattern linking sets of interface ports.

    This class represents connection mappings between interfaces comprising
    sets of ports. Ports are represented using path-like identifiers;
    the presence of a row linking the two identifiers in the class' internal
    index indicates the presence of a connection. A single data attribute
    ('conn') associated with defined connections is created by default.
    Specific attributes may be accessed by specifying their names after the
    port identifiers; if a nonexistent attribute is specified when a sequential
    value is assigned, a new column for that attribute is automatically
    created: ::

        p['/x[0]', '/y[0]', 'conn', 'x'] = [1, 'foo']

    The direction of connections between ports in a class instance determines
    whether they are input or output ports. Ports may not both receive input or
    emit output. Patterns may contain fan-out connections, i.e., one source port
    connected to multiple destination ports, but not fan-in connections, i.e.,
    multiple source ports connected to a single destination port.

    Examples
    --------
    >>> p = Pattern('/x[0:3]','/y[0:4]')
    >>> p['/x[0]', '/y[0:2]'] = 1
    >>> p['/y[2]', '/x[1]'] = 1
    >>> p['/y[3]', '/x[2]'] = 1

    Attributes
    ----------
    data : pandas.DataFrame
        Connection attribute data.
    index : pandas.MultiIndex
        Index of connections.
    interface : Interface
        Interfaces containing port identifiers and attributes.

    Parameters
    ----------
    sel0, sel1, ...: str, unicode, or sequence
        Selectors defining the sets of ports potentially connected by the
        pattern. These selectors must be disjoint, i.e., no identifier
        comprised by one selector may be in any other selector.
    columns : sequence of str
        Data column names.

    See Also
    --------
    plsel.SelectorMethods
    """

    def __init__(self, *selectors, **kwargs):
        columns = kwargs['columns'] if kwargs.has_key('columns') else ['conn']
        self.sel = SelectorMethods()

        # Force sets of identifiers to be disjoint so that no identifier can
        # denote a port in more than one set:
        assert self.sel.are_disjoint(*selectors)

        # Collect all of the selectors:
        selector = []
        for s in selectors:
            if isinstance(s, Selector) and len(s) != 0:
                selector.extend(s.expanded)
            elif type(s) in [str, unicode]:
                selector.extend(self.sel.parse(s))
            elif np.iterable(s):
                selector.extend(s)
            else:
                raise ValueError('invalid selector type')

        # Create Interface instance containing the ports comprised by all of the
        # specified selectors:
        self.interface = Interface(selector)

        # Set the interface identifiers associated with each of the selectors
        # consecutively:
        for i, s in enumerate(selectors):
            self.interface[s, 'interface'] = i

        # Create a MultiIndex that can store mappings between identifiers in the
        # two interfaces:
        self.num_levels = {'from': self.interface.num_levels,
                           'to': self.interface.num_levels}
        names = ['from_%s' % i for i in xrange(self.num_levels['from'])]+ \
                ['to_%s' %i for i in xrange(self.num_levels['to'])]
        levels = [[] for i in xrange(len(names))]
        labels = [[] for i in xrange(len(names))]
        idx = pd.MultiIndex(levels=levels, labels=labels, names=names)

        self.data = pd.DataFrame(index=idx, columns=columns, dtype=object)

    @property
    def from_slice(self):
        """
        Slice of pattern index row corresponding to source port(s).
        """

        return slice(0, self.num_levels['from'])

    @property
    def to_slice(self):
        """
        Slice of pattern index row corresponding to destination port(s).
        """

        return slice(self.num_levels['from'],
                     self.num_levels['from']+self.num_levels['to'])

    @property
    def index(self):
        """
        Pattern index.
        """

        return self.data.index
    @index.setter
    def index(self, i):
        self.data.index = i

    @property
    def interface_ids(self):
        """
        Interface identifiers.
        """

        return self.interface.interface_ids

    @classmethod
    def _create_from(cls, *selectors, **kwargs):
        """
        Create a Pattern instance from the specified selectors.

        Parameters
        ----------
        sel0, sel1, ...: str
            Selectors defining the sets of ports potentially connected by the
            pattern. These selectors must be disjoint, i.e., no identifier comprised
            by one selector may be in any other selector, and non-empty.
        from_sel, to_sel : str
            Selectors that describe the pattern's initial index. If specified,
            both selectors must be set. If no selectors are set, the index is
            initially empty.
        gpot_sel, spike_sel : str
            Selectors that describe the graded potential and spiking ports in a
            pattern's initial index.
        data : numpy.ndarray, dict, or pandas.DataFrame
            Data to load store in class instance.
        columns : sequence of str
            Data column names.
        comp_op : str
            Operator to use to combine selectors into single selector that
            comprises both the source and destination ports in a pattern.
        validate : bool
            If True, validate the index of the Pattern's DataFrame.

        Returns
        -------
        result : Pattern
            Pattern instance.
        """

        from_sel = kwargs['from_sel'] if kwargs.has_key('from_sel') else None
        to_sel = kwargs['to_sel'] if kwargs.has_key('to_sel') else None
        gpot_sel = kwargs['gpot_sel'] if kwargs.has_key('gpot_sel') else None
        spike_sel = kwargs['spike_sel'] if kwargs.has_key('spike_sel') else None
        data = kwargs['data'] if kwargs.has_key('data') else None
        columns = kwargs['columns'] if kwargs.has_key('columns') else ['conn']
        comb_op = kwargs['comb_op'] if kwargs.has_key('comb_op') else '+'
        validate = kwargs['validate'] if kwargs.has_key('validate') else True

        # Create empty pattern:
        for s in selectors:
            if not len(s):
                raise ValueError('cannot create pattern with empty selector %s' % s)
        p = cls(*selectors, columns=columns)

        # Construct index from concatenated selectors if specified:
        names = p.data.index.names
        if (from_sel is None and to_sel is None):
            levels = [[] for i in xrange(len(names))]
            labels = [[] for i in xrange(len(names))]
            idx = pd.MultiIndex(levels=levels, labels=labels, names=names)
        elif isinstance(from_sel, Selector) and isinstance(to_sel, Selector):
            if comb_op == '.+':
                idx = p.sel.make_index(Selector.concat(from_sel, to_sel), names)
            elif comb_op == '+':
                idx = p.sel.make_index(Selector.prod(from_sel, to_sel), names)
            else:
                raise ValueError('incompatible selectors specified')
        else:
            idx = p.sel.make_index('(%s)%s(%s)' % (from_sel, comb_op, to_sel), names)
        if validate:
            p.__validate_index__(idx)

        # Replace the pattern's DataFrame:
        p.data = pd.DataFrame(data=data, index=idx, columns=columns, dtype=object)

        # Update the `io` attributes of the pattern's interfaces:
        p.interface[from_sel, 'io'] = 'in'
        p.interface[to_sel, 'io'] = 'out'

        # Update the `type` attributes of the pattern's interface:
        if gpot_sel is not None:
            p.interface[gpot_sel, 'type'] = 'gpot'
        if spike_sel is not None:
            p.interface[spike_sel, 'type'] = 'spike'

        return p

    def clear(self):
        """
        Clear all connections in class instance.
        """

        self.interface.clear()
        self.data.drop(self.data.index, inplace=True)

    @classmethod
    def from_df(cls, df_int, df_pat):
        """
        Create a Pattern from properly formatted DataFrames.

        Parameters
        ----------
        df_int : pandas.DataFrame
            DataFrame with a MultiIndex and data columns 'interface',
            'io', and 'type' (additional columns may also be present) that
            describes the pattern's interfaces. The index's rows must correspond
            to individual port identifiers.
        df_pat : pandas.DataFrame
            DataFrame with a MultiIndex and a data column 'conn' (additional
            columns may also be present) that describes the connections between
            ports in the pattern's interfaces. The index's level names must be
            'from_0'..'from_N', 'to_0'..'to_M', where N and M are the maximum
            number of levels in the pattern's two interfaces.
        """

        # Create pattern with phony selectors:
        pat = cls('/foo[0]', '/bar[0]')

        # Check that the 'interface' column of the interface DataFrame is set:
        if any(df_int['interface'].isnull()):
            raise ValueError('interface column must be set')

        # Create interface:
        pat.interface = Interface.from_df(df_int)

        # The pattern DataFrame's index must contain at least two levels:
        assert isinstance(df_pat.index, pd.MultiIndex)

        # Check that pattern DataFrame index levels are named correctly,
        # i.e., from_0..from_N and to_0..to_N, where N is equal to
        # pat.interface.num_levels:
        num_levels = pat.interface.num_levels
        if df_pat.index.names != ['from_%i' % i for i in xrange(num_levels)]+\
           ['to_%i' % i for i in xrange(num_levels)]:
            raise ValueError('incorrectly named pattern index levels')

        for t in df_pat.index.tolist():
            from_t = t[0:num_levels]
            to_t = t[num_levels:2*num_levels]
            if from_t not in df_int.index or to_t not in df_int.index:
                raise ValueError('pattern DataFrame contains identifiers '
                                 'not in interface DataFrame')

        pat.data = df_pat.copy()
        return pat

    @classmethod
    def from_product(cls, *selectors, **kwargs):
        """
        Create pattern from the product of identifiers comprised by two selectors.

        For example: ::

            p = Pattern.from_product('/foo[0:2]', '/bar[0:2]',
                                    from_sel='/foo[0:2]', to_sel='/bar[0:2]',
                                    data=1)

        results in a pattern with the following connections: ::

            '/foo[0]' -> '/bar[0]'
            '/foo[0]' -> '/bar[1]'
            '/foo[1]' -> '/bar[0]'
            '/foo[1]' -> '/bar[1]'

        Parameters
        ----------
        sel0, sel1, ...: str
            Selectors defining the sets of ports potentially connected by the
            pattern. These selectors must be disjoint, i.e., no identifier comprised
            by one selector may be in any other selector.
        from_sel, to_sel : str
            Selectors that describe the pattern's initial index. If specified,
            both selectors must be set; the 'io' attribute of the ports
            comprised by these selectors is respectively set to 'out' and
            'in'. If no selectors are set, the index is initially empty.
        gpot_sel, spike_sel : str
            Selectors that describe the graded potential and spiking ports in a
            pattern's initial index. If specified, the 'type' attribute of the
            ports comprised by these selectors is respectively set to 'gpot'
            and 'spike'.
        data : numpy.ndarray, dict, or pandas.DataFrame
            Data to load store in class instance.
        columns : sequence of str
            Data column names.
        validate : bool
            If True, validate the index of the Pattern's DataFrame.

        Returns
        -------
        result : Pattern
            Pattern instance.
        """

        from_sel = kwargs['from_sel'] if kwargs.has_key('from_sel') else None
        to_sel = kwargs['to_sel'] if kwargs.has_key('to_sel') else None
        gpot_sel = kwargs['gpot_sel'] if kwargs.has_key('gpot_sel') else None
        spike_sel = kwargs['spike_sel'] if kwargs.has_key('spike_sel') else None
        data = kwargs['data'] if kwargs.has_key('data') else None
        columns = kwargs['columns'] if kwargs.has_key('columns') else ['conn']
        validate = kwargs['validate'] if kwargs.has_key('validate') else True
        return cls._create_from(*selectors, from_sel=from_sel, to_sel=to_sel,
                                gpot_sel=gpot_sel, spike_sel=spike_sel,
                                data=data, columns=columns, comb_op='+', validate=validate)

    def gpot_ports(self, i=None, tuples=False):
        return self.interface.gpot_ports(i, tuples)
    gpot_ports.__doc__ = Interface.gpot_ports.__doc__

    def in_ports(self, i=None, tuples=False):
        return self.interface.in_ports(i, tuples)
    in_ports.__doc__ = Interface.in_ports.__doc__

    def interface_ports(self, i=None, tuples=False):
        return self.interface.interface_ports(i, tuples)
    interface_ports.__doc__ = Interface.interface_ports.__doc__

    def out_ports(self, i=None, tuples=False):
        return self.interface.out_ports(i, tuples)
    out_ports.__doc__ = Interface.out_ports.__doc__

    def spike_ports(self, i=None, tuples=False):
        return self.interface.spike_ports(i, tuples)
    spike_ports.__doc__ = Interface.spike_ports.__doc__

    def connected_ports(self, i=None, tuples=False):
        """
        Return ports that are connected by the pattern.

        Parameters
        ----------
        i : int
            Interface identifier.
        tuples : bool
            If True, return a list of tuples; if False, return an
            Interface instance.

        Returns
        -------
        interface : Interface
            Either an Interface instance containing all connected ports and
            their attributes in the specified interface, or a list of tuples
            corresponding to the expanded ports.

        Notes
        -----
        Returned ports are listed in lexicographic order.
        """

        # Use sets to accumulate the expanded ports to avoid passing duplicates
        # to DataFrame.ix.__getitem__():
        ports = set()
        for t in self.data.index:
            ports.add(t[0:self.num_levels['from']])
            ports.add(t[self.num_levels['from']:self.num_levels['from']+self.num_levels['to']])

        # Sort the expanded ports so that the results are returned in
        # lexicographic order:
        df = self.interface.data.ix[sorted(ports)]
        if i is None:
            if tuples:
                return df.index.tolist()
            else:
                return Interface.from_df(df)
        else:
            if tuples:
                return df[df['interface'] == i].index.tolist()
            else:
                return Interface.from_df(df[df['interface'] == i])

    @classmethod
    def from_concat(cls, *selectors, **kwargs):
        """
        Create pattern from the concatenation of identifers in two selectors.

        For example: ::

            p = Pattern.from_concat('/foo[0:2]', '/bar[0:2]',
                                    from_sel='/foo[0:2]', to_sel='/bar[0:2]',
                                    data=1)

        results in a pattern with the following connections: ::

            '/foo[0]' -> '/bar[0]'
            '/foo[1]' -> '/bar[1]'

        Parameters
        ----------
        data : numpy.ndarray, dict, or pandas.DataFrame
            Data to load store in class instance.
        from_sel, to_sel : str
            Selectors that describe the pattern's initial index. If specified,
            both selectors must be set; the 'io' attribute of the ports
            comprised by these selectors is respectively set to 'out' and
            'in'. If no selectors are set, the index is initially empty.
        gpot_sel, spike_sel : str
            Selectors that describe the graded potential and spiking ports in a
            pattern's initial index. If specified, the 'type' attribute of the
            ports comprised by these selectors is respectively set to 'gpot'
            and 'spike'.
        columns : sequence of str
            Data column names.
        validate : bool
            If True, validate the index of the Pattern's DataFrame.

        Returns
        -------
        result : Pattern
            Pattern instance.
        """

        from_sel = kwargs['from_sel'] if kwargs.has_key('from_sel') else None
        to_sel = kwargs['to_sel'] if kwargs.has_key('to_sel') else None
        gpot_sel = kwargs['gpot_sel'] if kwargs.has_key('gpot_sel') else None
        spike_sel = kwargs['spike_sel'] if kwargs.has_key('spike_sel') else None
        data = kwargs['data'] if kwargs.has_key('data') else None
        columns = kwargs['columns'] if kwargs.has_key('columns') else ['conn']
        validate = kwargs['validate'] if kwargs.has_key('validate') else True
        return cls._create_from(*selectors, from_sel=from_sel, to_sel=to_sel,
                                gpot_sel=gpot_sel, spike_sel=spike_sel,
                                data=data, columns=columns, comb_op='.+', validate=validate)

    def __validate_index__(self, idx):
        """
        Raise an exception if the specified index will result in an invalid pattern.
        """

        # Prohibit duplicate connections:
        if idx.duplicated().any():
            raise ValueError('Duplicate pattern entries detected.')

        # Prohibit fan-in connections (i.e., patterns whose index has duplicate
        # 'from' port identifiers):
        from_idx, to_idx = self.split_multiindex(idx,
                                                 self.from_slice, self.to_slice)
        if to_idx.duplicated().any():
            raise ValueError('Fan-in pattern entries detected.')

        # Prohibit ports that both receive input and send output:
        if set(from_idx).intersection(to_idx):
            raise ValueError('Ports cannot both receive input and send output.')

    def which_int(self, s):
        return self.interface.which_int(s)
    which_int.__doc__ = Interface.which_int.__doc__

    def is_in_interfaces(self, selector):
        """
        Check whether a selector is supported by any stored interface.
        """
        return self.interface.is_in_interfaces(selector)
        if len(self.interface[selector]) > 0:
            return True
        else:
            return False

    def connected_port_pairs(self, as_str=False):
        """
        Return connections as pairs of port identifiers.

        Parameters
        ----------
        as_str : bool
            If True, return connections as a list of identifier
            string pairs. Otherwise, return them as pairs of token tuples.
        """

        if as_str:
            return [(self.sel.tokens_to_str(row[self.from_slice]),
                     self.sel.tokens_to_str(row[self.to_slice])) \
                    for row in self.data.index]
        else:
            return [(row[self.from_slice], row[self.to_slice]) \
                    for row in self.data.index]

    def __setitem__(self, key, value):
        # Must pass more than one argument to the [] operators:
        assert type(key) == tuple

        # Ensure that specified selectors refer to ports in the
        # pattern's interfaces:
        assert self.is_in_interfaces(key[0])
        assert self.is_in_interfaces(key[1])

        # Ensure that the ports are in different interfaces:
        assert self.which_int(key[0]) != self.which_int(key[1])

        # Expand and pad the specified 'from' and 'to' selectors:
        key_0_exp = self.sel.expand(key[0], self.num_levels['from'])
        key_1_exp = self.sel.expand(key[1], self.num_levels['to'])

        # Concatenate the selectors:
        selector = tuple(tuple(j for j in itertools.chain(*i)) \
                for i in itertools.product(key_0_exp, key_1_exp))

        # Try using the selector to select data from the internal DataFrame:
        try:
            idx = self.sel.get_index(self.data, selector,
                                     names=self.data.index.names)

        # If the select fails, try to create new rows with the index specified
        # by the selector and load them with the specified data:
        except:
            try:
                idx = self.sel.make_index(selector, self.data.index.names)
            except:
                raise ValueError('cannot create new rows for ambiguous selector %s' % selector)
            else:
                found = False
        else:
            found = True

        # Ensure that data to set is in dict form:
        if len(key) > 2:
            if np.isscalar(value):
                data = {k:value for k in key[2:]}
            elif type(value) == dict:
                data = value
            elif np.iterable(value) and len(value) <= len(key[2:]):
                data={k:v for k, v in zip(key[2:], value)}
            else:
                raise ValueError('cannot assign specified value')
        else:
            if np.isscalar(value):
                data = {self.data.columns[0]: value}
            elif type(value) == dict:
                data = value
            elif np.iterable(value) and len(value) <= len(self.data.columns):
                data={k:v for k, v in zip(self.data.columns, value)}
            else:
                raise ValueError('cannot assign specified value')

        # If the specified selectors correspond to existing entries,
        # set their attributes:
        if found:
            for k, v in data.iteritems():
                self.data[k].ix[idx] = v

        # Otherwise, populate a new DataFrame with the specified attributes:
        else:
            new_data = self.data.append(pd.DataFrame(data=data, index=idx,
                                                     dtype=object))

            # Validate updated DataFrame's index before updating the instance's
            # data attribute:
            self.__validate_index__(new_data.index)
            self.data = new_data
            self.data.sort_index(inplace=True)

        # Update the `io` attributes of the pattern's interfaces:
        self.interface[key[0], 'io'] = 'in'
        self.interface[key[1], 'io'] = 'out'

    def __getitem__(self, key):
        assert len(key) >= 2
        sel_0 = self.sel.expand(key[0])
        sel_1 = self.sel.expand(key[1])
        selector = [f+t for f, t in itertools.product(sel_0, sel_1)]
        if len(key) > 2:
            return self.sel.select(self.data[list(key[2:])], selector=selector)
        else:
            return self.sel.select(self.data, selector=selector)

    def src_idx(self, src_int, dest_int,
                src_type=None, dest_type=None, dest_ports=None, duplicates=False):
        """
        Retrieve source ports connected to the specified destination ports.

        Examples
        --------
        >>> p = Pattern('/foo[0:4]', '/bar[0:4]')
        >>> p['/foo[0]', '/bar[0]'] = 1
        >>> p['/foo[1]', '/bar[1]'] = 1
        >>> p['/foo[2]', '/bar[2]'] = 1
        >>> p['/bar[3]', '/foo[3]'] = 1
        >>> all(p.src_idx(0, 1, dest_ports='/bar[0,1]') == [('foo', 0), ('foo', 1)])
        True

        Parameters
        ----------
        src_int, dest_int : int
            Source and destination interface identifiers.
        src_type, dest_type : str
            Types of source and destination ports as listed in their respective
            interfaces.
        dest_ports : str
            Path-like selector corresponding to ports in destination
            interface. If not specified, all ports in the destination
            interface are considered.
        duplicates : bool
            If True, include duplicate ports in output.

        Returns
        -------
        idx : list of tuple
            Source ports connected to the specified destination ports.
        """

        assert src_int != dest_int
        assert src_int in self.interface.interface_ids and \
            dest_int in self.interface.interface_ids

        # Filter destination ports by specified type:
        if dest_type is None:
            to_int = self.interface.interface_ports(dest_int)
        else:
            if dest_type == 'gpot':
                to_int = self.interface.gpot_ports(dest_int)
            elif dest_type == 'spike':
                to_int = self.interface.spike_ports(dest_int)
            else:
                to_f = lambda x: x['type'] == dest_type
                to_int = self.interface.interface_ports(dest_int).data_select(to_f)

        # Filter destination ports by specified ports:
        if dest_ports is None:
            to_idx = set(to_int.index)
        else:
            to_idx = set(to_int[dest_ports].index)

        # Filter source ports by specified type:
        if src_type is None:
            from_int = self.interface.interface_ports(src_int)
        else:
            if src_type == 'gpot':
                from_int = self.interface.gpot_ports(src_int)
            elif src_type == 'spike':
                from_int = self.interface.spike_ports(src_int)
            else:
                from_f = lambda x: x['type'] == src_type
                from_int = self.interface.interface_ports(src_int).data_select(from_f)


<<<<<<< HEAD
        from_idx = set(from_int.index)

        idx = []
        for x in self.data.index:
            tmp1 = x[self.from_slice]
            if tmp1 in from_idx:
                if x[self.to_slice] in to_idx:
                    idx.append(tmp1)
=======
        # Construct index from those rows in the pattern whose ports have been
        # selected by the above code:
        if isinstance(from_idx, pd.MultiIndex):
            if isinstance(to_idx, pd.MultiIndex):
                f = lambda x: x[self.from_slice] in from_idx and x[self.to_slice] in to_idx
            else:
                f = lambda x: x[self.from_slice] in from_idx and x[self.to_slice][0] in to_idx
        else:
            if isinstance(to_idx, pd.MultiIndex):
                f = lambda x: x[self.from_slice][0] in from_idx and x[self.to_slice] in to_idx
            else:
                f = lambda x: x[self.from_slice][0] in from_idx and x[self.to_slice][0] in to_idx
        idx = self.data.select(f).index

        if not duplicates:
>>>>>>> 9cef791d

        if not duplicates:
            # Remove duplicate tuples from output without perturbing the order
            # of the remaining tuples:
            return OrderedDict.fromkeys(idx).keys()
        else:
            return idx

    def dest_idx(self, src_int, dest_int,
                 src_type=None, dest_type=None, src_ports=None):
        """
        Retrieve destination ports connected to the specified source ports.

        Examples
        --------
        >>> p = Pattern('/foo[0:4]', '/bar[0:4]')
        >>> p['/foo[0]', '/bar[0]'] = 1
        >>> p['/foo[1]', '/bar[1]'] = 1
        >>> p['/foo[2]', '/bar[2]'] = 1
        >>> p['/bar[3]', '/foo[3]'] = 1
        >>> all(p.dest_idx(0, 1, src_ports='/foo[0,1]') == [('bar', 0), ('bar', 1)])
        True

        Parameters
        ----------
        src_int, dest_int : int
            Source and destination interface identifiers.
        src_type, dest_type : str
            Types of source and destination ports as listed in their respective
            interfaces.
        src_ports : str
            Path-like selector corresponding to ports in source
            interface. If not specified, all ports in the source
            interface are considered.

        Returns
        -------
        idx : list of tuple
            Destination ports connected to the specified source ports.

        Notes
        -----
        No `duplicates` parameter is provided because fan-in from multiple
        source ports to a single destination port is not permitted.
        """

        assert src_int != dest_int
        assert src_int in self.interface.interface_ids and \
            dest_int in self.interface.interface_ids

        # Filter source ports by specified type:
        if src_type is None:
            from_int = self.interface.interface_ports(src_int)
        else:
            if src_type == 'gpot':
                from_int = self.interface.gpot_ports(src_int)
            elif dest_type == 'spike':
                from_int = self.interface.spike_ports(src_int)
            else:
                from_f = lambda x: x['type'] == src_type
                from_int = self.interface.interface_ports(src_int).data_select(from_f)

        # Filter source ports by specified ports:
        if src_ports is None:
<<<<<<< HEAD
            from_idx = set(from_int.index)
        else:
            from_idx = set(from_int[src_ports].index)
=======
            from_idx = from_int.index
        else:
            from_idx = from_int[src_ports].index
>>>>>>> 9cef791d

        # Filter destination ports by specified type:
        if dest_type is None:
            to_int = self.interface.interface_ports(dest_int)
        else:
            if dest_type == 'gpot':
                to_int = self.interface.gpot_ports(dest_int)
            elif dest_type == 'spike':
                to_int = self.interface.spike_ports(dest_int)
            else:
                to_f = lambda x: x['type'] == dest_type
                to_int = self.interface.interface_ports(dest_int).data_select(to_f)

        to_idx = set(to_int.index)

        idx = []
        for x in self.data.index:
            tmp1 = x[self.to_slice]
            if tmp1 in to_idx:
                if x[self.from_slice] in from_idx:
                    idx.append(tmp1)
        # Remove duplicate tuples from output without perturbing the order
        # of the remaining tuples:
        return OrderedDict.fromkeys(idx).keys()

    def __len__(self):
        return self.data.__len__()

    def __repr__(self):
        return 'Pattern\n-------\n'+self.data.__repr__()

    def is_connected(self, from_int, to_int):
        """
        Check whether the specified interfaces are connected.

        Parameters
        ----------
        from_int, to_int : int
            Interface identifiers; must be in `self.interface.keys()`.

        Returns
        -------
        result : bool
            True if at least one connection from a port identifier in interface
            `from_int` to a port identifier in interface `to_int` exists.
        """

        assert from_int != to_int
        assert from_int in self.interface.interface_ids
        assert to_int in self.interface.interface_ids

        # Get indices of the 'from' and 'to' interfaces as lists to speed up the
        # check below [*]:
        from_idx = set(self.interface.data[self.interface.data['interface'] == from_int].index.tolist())
        to_idx = set(self.interface.data[self.interface.data['interface'] == to_int].index.tolist())

        # Get index of all defined connections:
        idx = self.data[self.data['conn'] != 0].index
        for t in idx:

            # Split tuple into 'from' and 'to' identifiers; since the interface
            # index for a 'from' or 'to' identifier is an Index rather than a
            # MultiIndex, we need to extract a scalar rather than a tuple in the
            # former case:
            if self.num_levels['from'] == 1:
                from_id = t[0]
            else:
                from_id = t[0:self.num_levels['from']]
            if self.num_levels['to'] == 1:
                to_id = t[self.num_levels['from']]
            else:
                to_id = t[self.num_levels['from']:self.num_levels['from']+self.num_levels['to']]

            # Check whether port identifiers are in the interface indices [*]:
            if from_id in from_idx and to_id in to_idx:
                return True
        return False

    def from_csv(self, file_name, **kwargs):
        """
        Read connectivity data from CSV file.

        Given N 'from' levels and M 'to' levels in the internal index,
        the method assumes that the first N+M columns in the file specify
        the index levels.

        See Also
        --------
        pandas.read_csv
        """

        # XXX this should refuse to load identifiers that are not in any of the
        # sets of ports comprised by the pattern:
        data_names = self.data.columns
        index_names = self.data.index.names
        kwargs['names'] = data_names
        kwargs['index_col'] = range(len(index_names))
        data = pd.read_csv(file_name, **kwargs)
        self.data = data

        # Restore MultiIndex level names:
        self.data.index.names = index_names

    @classmethod
    def from_graph(cls, g, return_key_order = True):
        """Convert a NetworkX directed graph into a Pattern instance.

        Parameters
        ----------
        g : networkx.DiGraph
            Graph to convert. The node identifiers must be port identifiers.

        return_key_order : bool
            Whether to return the keys of all identifiers

        Returns
        -------
        p : Pattern
            Pattern instance.
        key : List
              A list of keys of identifier, of which the order determines
              the numbering of interfaces

        Notes
        -----
        The nodes in the specified graph must contain an 'interface' attribute.

        Port attributes other than 'interface', 'io', and 'type' are not stored
        in the created Pattern instance's interface.
        """

        assert type(g) == nx.DiGraph

        # Group port identifiers by interface number and whether the ports are
        # graded potential, or spiking:
        ports_by_int = {}
        ports_gpot = []
        ports_spike = []
        ports_from = []
        ports_to = []
        for n, data in g.nodes(data=True):
            assert SelectorMethods.is_identifier(n)
            assert data.has_key('interface')
            if not ports_by_int.has_key(data['interface']):
                ports_by_int[data['interface']] = []
            ports_by_int[data['interface']].append(n)

            if data.has_key('type'):
                if data['type'] == 'gpot':
                    ports_gpot.append(n)
                elif data['type'] == 'spike':
                    ports_spike.append(n)

        # Use connection direction to determine whether ports are source or
        # destination (XXX should this check whether the io attributes are
        # consistent with the connection directions?):
        for f, t in g.edges():
            ports_from.append(f)
            ports_to.append(t)

        # Create selectors for each interface number:
        selector_list = []
        key_order = sorted(ports_by_int.keys())
        for interface in key_order:
            selector_list.append(','.join(ports_by_int[interface]))

        p = cls.from_concat(*selector_list,
                            from_sel=','.join(ports_from),
                            to_sel=','.join(ports_to),
                            gpot_sel=','.join(ports_gpot),
                            spike_sel=','.join(ports_spike),
                            data=1)

        p.data.sort_index(inplace=True)
        p.interface.data.sort_index(inplace=True)

        if return_key_order:
            return p, key_order
        else:
            return p

    @classmethod
    def split_multiindex(cls, idx, a, b):
        """
        Split a single MultiIndex into two instances.

        Parameters
        ----------
        idx : pandas.MultiIndex
            MultiIndex to split.
        a, b : slice
            Ranges of index columns to include in the two resulting instances.

        Returns
        -------
        idx_a, idx_b : pandas.MultiIndex
            Resulting MultiIndex instances.
        """

        t_list = idx.tolist()
        idx_a = pd.MultiIndex.from_tuples([t[a] for t in t_list])
        idx_b = pd.MultiIndex.from_tuples([t[b] for t in t_list])
        return idx_a, idx_b

    def to_graph(self):
        """
        Convert the pattern to a networkx directed graph.

        Returns
        -------
        g : networkx.DiGraph
            Graph whose nodes are the pattern's ports
            and whose edges are the pattern's connections.

        Notes
        -----
        The 'conn' attribute of the connections is not transferred to the graph
        edges.

        This method relies upon the assumption that the sets of
        port identifiers comprised by the pattern's interfaces are disjoint.
        """

        g = nx.DiGraph()

        # Add all of the ports as nodes:
        for t in self.interface.data.index:
            if not isinstance(self.interface.data.index,
                              pd.MultiIndex):
                t = (t,)
            id = self.sel.tokens_to_str(t)

            # Replace NaNs with empty strings:
            d = {k: (v if str(v) != 'nan' else '') \
                 for k, v in self.interface.data.ix[t].to_dict().iteritems()}

            # Each node's name corresponds to the port identifier string:
            g.add_node(id, d)

        # Add all of the connections as edges:
        for t in self.data.index:
            t_from = t[self.from_slice]
            t_to = t[self.to_slice]
            id_from = self.sel.tokens_to_str(t_from)
            id_to = self.sel.tokens_to_str(t_to)
            d = self.data.ix[t].to_dict()

            # Discard the 'conn' attribute because the existence of the edge
            # indicates that the connection exists:
            if d.has_key('conn'):
                d.pop('conn')

            g.add_edge(id_from, id_to, d)

        return g

def are_compatible(sel_in_0, sel_out_0, sel_spike_0, sel_gpot_0,
                   sel_in_1, sel_out_1, sel_spike_1, sel_gpot_1,
                   allow_subsets=False):
    """
    Check whether two interfaces specified as selectors can be connected.

    Parameters
    ----------
    sel_in_0, sel_out_0, sel_spike_0, sel_gpot_0 : Selector, str, unicode
        Input, output, spiking, and graded potential ports in first interface.
    sel_in_0, sel_out_0, sel_spike_0, sel_gpot_0 : Selector, str, unicode
        Input, output, spiking, and graded potential ports in second interface.
    allow_subsets : bool
        If True, interfaces that contain a compatible subset of ports are
        deemed to be compatible; otherwise, all ports in the two interfaces
        must be compatible.

    Results
    -------
    result : bool
        True if interfaces are compatible, False otherwise.
    """

    sel_in_0 = Selector(sel_in_0)
    sel_out_0 = Selector(sel_out_0)
    sel_spike_0 = Selector(sel_spike_0)
    sel_gpot_0 = Selector(sel_gpot_0)
    sel_0 = Selector.union(sel_in_0, sel_out_0, sel_spike_0, sel_gpot_0)

    sel_in_1 = Selector(sel_in_1)
    sel_out_1 = Selector(sel_out_1)
    sel_spike_1 = Selector(sel_spike_1)
    sel_gpot_1 = Selector(sel_gpot_1)
    sel_1 = Selector.union(sel_in_1, sel_out_1, sel_spike_1, sel_gpot_1)

    int_0 = Interface.from_selectors(sel_0, sel_in_0, sel_out_0,
                                     sel_spike_0, sel_gpot_0, sel_0)
    int_1 = Interface.from_selectors(sel_1, sel_in_1, sel_out_1,
                                     sel_spike_1, sel_gpot_1, sel_1)

    return int_0.is_compatible(0, int_1, 0)<|MERGE_RESOLUTION|>--- conflicted
+++ resolved
@@ -1676,7 +1676,6 @@
                 from_int = self.interface.interface_ports(src_int).data_select(from_f)
 
 
-<<<<<<< HEAD
         from_idx = set(from_int.index)
 
         idx = []
@@ -1685,23 +1684,6 @@
             if tmp1 in from_idx:
                 if x[self.to_slice] in to_idx:
                     idx.append(tmp1)
-=======
-        # Construct index from those rows in the pattern whose ports have been
-        # selected by the above code:
-        if isinstance(from_idx, pd.MultiIndex):
-            if isinstance(to_idx, pd.MultiIndex):
-                f = lambda x: x[self.from_slice] in from_idx and x[self.to_slice] in to_idx
-            else:
-                f = lambda x: x[self.from_slice] in from_idx and x[self.to_slice][0] in to_idx
-        else:
-            if isinstance(to_idx, pd.MultiIndex):
-                f = lambda x: x[self.from_slice][0] in from_idx and x[self.to_slice] in to_idx
-            else:
-                f = lambda x: x[self.from_slice][0] in from_idx and x[self.to_slice][0] in to_idx
-        idx = self.data.select(f).index
-
-        if not duplicates:
->>>>>>> 9cef791d
 
         if not duplicates:
             # Remove duplicate tuples from output without perturbing the order
@@ -1766,15 +1748,9 @@
 
         # Filter source ports by specified ports:
         if src_ports is None:
-<<<<<<< HEAD
             from_idx = set(from_int.index)
         else:
             from_idx = set(from_int[src_ports].index)
-=======
-            from_idx = from_int.index
-        else:
-            from_idx = from_int[src_ports].index
->>>>>>> 9cef791d
 
         # Filter destination ports by specified type:
         if dest_type is None:
