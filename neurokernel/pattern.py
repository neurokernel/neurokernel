--- conflicted
+++ resolved
@@ -196,10 +196,6 @@
 
         self.data.drop(self.data.index, inplace=True)
 
-<<<<<<< HEAD
-=======
-    #@lfu_cache_method(key_idx=0, hash_func=_hash_func)
->>>>>>> cbc1bf2d
     def data_select(self, f, inplace=False):
         """
         Restrict Interface data with a selection function.
@@ -330,10 +326,6 @@
         assert isinstance(g, nx.Graph)
         return cls.from_dict(g.node)
 
-<<<<<<< HEAD
-=======
-    #@lfu_cache_method(maxsize=2, key_idx=0, hash_func=_hash_func)
->>>>>>> cbc1bf2d
     def gpot_ports(self, i=None):
         """
         Restrict Interface ports to graded potential ports.
@@ -363,10 +355,6 @@
             except:
                 return Interface()
 
-<<<<<<< HEAD
-=======
-    #@lfu_cache_method(maxsize=2, key_idx=0, hash_func=_hash_func)
->>>>>>> cbc1bf2d
     def in_ports(self, i=None):
         """
         Restrict Interface ports to input ports.
@@ -395,10 +383,6 @@
             except:
                 return Interface()
 
-<<<<<<< HEAD
-=======
-    #@lfu_cache_method(maxsize=2, key_idx=0, hash_func=_hash_func)
->>>>>>> cbc1bf2d
     def interface_ports(self, i=None):
         """
         Restrict Interface ports to specific interface.
@@ -509,14 +493,7 @@
                 return True
         except:
             return self.sel.is_in(s, self.index.tolist())
-        #return self.sel.is_in(s, self.index.tolist())
-
-<<<<<<< HEAD
-=======
-        return self.sel.is_in(s, self.index.tolist())
-
-    #@lfu_cache_method(maxsize=2, key_idx=0, hash_func=_hash_func)
->>>>>>> cbc1bf2d
+
     def out_ports(self, i=None):
         """
         Restrict Interface ports to output ports.
@@ -546,10 +523,6 @@
             except:
                 return Interface()
 
-<<<<<<< HEAD
-=======
-    #@lfu_cache_method(key_idx=0, hash_func=_hash_func)
->>>>>>> cbc1bf2d
     def port_select(self, f, inplace=False):
         """
         Restrict Interface ports with a selection function.
@@ -579,10 +552,6 @@
         else:
             return Interface.from_df(self.data.select(f))
 
-<<<<<<< HEAD
-=======
-    #@lfu_cache_method(maxsize=2, key_idx=0, hash_func=_hash_func)
->>>>>>> cbc1bf2d
     def spike_ports(self, i=None):
         """
         Restrict Interface ports to spiking ports.
@@ -612,10 +581,6 @@
             except:
                 return Interface()
 
-<<<<<<< HEAD
-=======
-    #@lfu_cache_method(maxsize=2, key_idx=0, hash_func=_hash_func)
->>>>>>> cbc1bf2d
     def to_selectors(self, i=None):
         """
         Retrieve Interface's port identifiers as list of path-like selectors.
@@ -643,10 +608,6 @@
             result.append(selector)
         return result
 
-<<<<<<< HEAD
-=======
-    #@lfu_cache_method(maxsize=2, key_idx=0, hash_func=_hash_func)
->>>>>>> cbc1bf2d
     def to_tuples(self, i=None):
         """
         Retrieve Interface's port identifiers as list of tuples.
@@ -1293,10 +1254,6 @@
     def __repr__(self):
         return 'Pattern\n-------\n'+self.data.__repr__()
 
-<<<<<<< HEAD
-=======
-    #@lfu_cache_method(maxsize=4, key_idx=slice(0, 2), hash_func=_hash_func)
->>>>>>> cbc1bf2d
     def is_connected(self, from_int, to_int):
         """
         Check whether the specified interfaces are connected.
@@ -1316,20 +1273,14 @@
         assert from_int != to_int
         assert from_int in self.interface.interface_ids
         assert to_int in self.interface.interface_ids
-<<<<<<< HEAD
-        
-=======
 
         # Get indices of the 'from' and 'to' interfaces as lists to speed up the
         # check below [*]:
         from_idx = self.interface.interface_ports(from_int).index.tolist()
         to_idx = self.interface.interface_ports(to_int).index.tolist()
 
->>>>>>> cbc1bf2d
         # Get index of all defined connections:
         idx = self.data[self.data['conn'] != 0].index
-        from_ind_list = self.interface.interface_ports(from_int).index
-        to_ind_list = self.interface.interface_ports(to_int).index
         for t in idx.tolist():
             
             # Split tuple into 'from' and 'to' identifiers; since the interface
@@ -1345,13 +1296,8 @@
             else:
                 to_id = t[self.num_levels['from']:self.num_levels['from']+self.num_levels['to']]
 
-<<<<<<< HEAD
-            if from_id in from_ind_list and \
-               to_id in to_ind_list:
-=======
             # Check whether port identifiers are in the interface indices [*]:
             if from_id in from_idx and to_id in to_idx:
->>>>>>> cbc1bf2d
                 return True
         return False
 
